/**
 * Quotation Routes
 * Handles generation of quotation PDFs based on user selections
 * SuiteCRM-inspired professional quotation system
 */

import express from 'express';
import pg from 'pg';
import { v4 as uuidv4 } from 'uuid';
import { authenticateToken } from '../middleware/authMiddleware.mjs';
import { generateQuotationTemplate } from '../utils/pdfGenerator.js';

// Helper function to generate quotation number from ID
function generateQuotationNumber(quotationId) {
  // Extract number from quotation ID (quot_XXXXXXXX format)
  const idParts = quotationId.split('_');
  if (idParts.length >= 2) {
    // Use the UUID part to generate a consistent number
    const hashCode = idParts[1].split('').reduce((a, b) => {
      a = ((a << 5) - a) + b.charCodeAt(0);
      return a & a;
    }, 0);
    const num = Math.abs(hashCode) % 9999 + 1; // Ensure it's between 1-9999
    return `ASP-Q-${num.toString().padStart(3, '0')}`;
  }
  
  // Fallback: use full ID
  return `ASP-Q-${quotationId.substring(5, 8).toUpperCase()}`;
}
import { QuotationTableBuilder } from '../utils/quotationTableBuilder.mjs';

const router = express.Router();

// Optional auth for selected endpoints: allows bypass header regardless of NODE_ENV
const optionalAuth = (req, res, next) => {
  const bypassHeader = req.headers['x-bypass-auth'];
  if (bypassHeader === 'development-only-123' || bypassHeader === 'true') {
    console.log('⚠️ OptionalAuth: bypassing auth based on header');
    req.user = { uid: 'bypass-user', email: 'bypass@example.com', role: 'admin' };
    return next();
  }
  return authenticateToken(req, res, next);
};

// Database configuration
const pool = new pg.Pool({
  host: process.env.DB_HOST || 'localhost',
  port: parseInt(process.env.DB_PORT || '5432'),
  database: process.env.DB_NAME || 'asp_crm',
  user: process.env.DB_USER || 'postgres',
  password: process.env.DB_PASSWORD || 'crmdb@21',
  ssl: (process.env.DB_SSL === 'true') ? true : false
});

/**
 * POST /api/quotations/generate
 * Generate a quotation PDF
 * Expects request body with:
 *  - quotationId (string)
 *  - customerName (string)
 *  - customerEmail (string)
 *  - items (array of { description, qty, price })
 *  - gstRate (number, e.g., 18)
 *  - terms (array of strings)
 */
router.post('/generate', optionalAuth, async (req, res) => {
  try {
    console.log('📋 [Generate] Received request:', req.method, req.originalUrl);
    console.log('📋 [Generate] Headers:', req.headers);
    console.log('📋 [Generate] Body:', req.body);
    
    const quotation = req.body;

    if (!quotation || !quotation.items || quotation.items.length === 0) {
      return res.status(400).json({ 
        success: false,
        message: 'Quotation must include at least one item' 
      });
    }

    // Company info - ideally fetched from DB or config
    const companyInfo = {
      name: 'ASP Cranes Pvt. Ltd.',
      email: 'sales@aspcranes.com',
      phone: '+91 99999 88888',
      address: 'Pune, Maharashtra',
    };

    // Generate PDF
    const pdfBuffer = await generateQuotationTemplate(quotation, companyInfo);

    // Send PDF as download
    res.setHeader('Content-Type', 'application/pdf');
    res.setHeader('Content-Disposition', `attachment; filename=quotation_${quotation.quotationId}.pdf`);
    res.send(pdfBuffer);
  } catch (err) {
    console.error('Error generating quotation:', err);
    res.status(500).json({ 
      success: false,
      message: 'Failed to generate quotation PDF' 
    });
  }
});

/**
 * POST /api/quotations/generate-test - Test endpoint without authentication
 */
router.post('/generate-test', async (req, res) => {
  try {
    console.log('🧪 [Generate-Test] Received request:', req.method, req.originalUrl);
    console.log('🧪 [Generate-Test] Headers:', req.headers);
    console.log('🧪 [Generate-Test] Body:', req.body);
    
    const quotation = req.body;

    if (!quotation || !quotation.items || quotation.items.length === 0) {
      return res.status(400).json({ 
        success: false,
        message: 'Quotation must include at least one item' 
      });
    }

    // Return success response for testing
    res.json({
      success: true,
      message: 'Test endpoint working - authentication bypassed',
      receivedData: {
        hasCustomer: !!quotation.customer,
        itemCount: quotation.items?.length || 0,
        hasTerms: !!quotation.terms
      }
    });

  } catch (error) {
    console.error('Generate test error:', error);
    res.status(500).json({ 
      success: false,
      message: 'Failed to process test request',
      error: error.message
    });
  }
});

/**
 * GET /api/quotations
 * Get all quotations with basic info for SuiteCRM-style listing
 */
router.get('/', async (req, res) => {
  try {
    const client = await pool.connect();
    
    try {
      const result = await client.query(`
        SELECT 
          q.id,
          q.customer_name,
          q.customer_contact->>'email' as customer_email,
          q.customer_contact->>'phone' as customer_phone,
          q.customer_contact->>'address' as customer_address,
          q.machine_type,
          q.order_type,
          q.number_of_days,
          q.working_hours,
          q.total_cost,
          q.status,
          q.created_at,
          q.updated_at,
          q.site_distance,
          q.usage,
          q.day_night,
          q.food_resources,
          q.accom_resources,
          q.risk_factor,
          q.mob_demob_cost,
          q.working_cost,
          q.food_accom_cost,
          q.gst_amount,
          q.total_rent,
          q.incident1,
          q.incident2,
          q.incident3,
          q.rigger_amount,
          q.helper_amount,
          q.usage_load_factor,
          q.risk_adjustment,
          q.riskandusagecost
        FROM quotations q
        ORDER BY q.created_at DESC;
      `);

      // Attempt to load additionalParams from config table to provide shift/day-night factors
      let additionalParamsCfg = {};
      try {
        const cfgRes = await client.query(`SELECT value FROM config WHERE name = 'additionalParams' LIMIT 1`);
        let raw = cfgRes.rows[0]?.value;
        if (typeof raw === 'string') {
          try { raw = JSON.parse(raw); } catch (e) { raw = {}; }
        }
        additionalParamsCfg = raw || {};
      } catch (cfgErr) {
        console.warn('[QuotationRoutes] Could not load additionalParams config for list endpoint, using defaults');
        additionalParamsCfg = {};
      }
      
      const quotations = result.rows.map(q => ({
        id: q.id,
        quotationId: q.id,
        quotation_number: generateQuotationNumber(q.id), // Generate quotation number from ID
        customer_name: q.customer_name,
        customer_email: q.customer_email,
        customer_phone: q.customer_phone,
        customer_address: q.customer_address,
        machine_type: q.machine_type,
        order_type: q.order_type,
        number_of_days: q.number_of_days,
        working_hours: q.working_hours,
        total_cost: parseFloat(q.total_cost || 0),
        status: q.status,
        created_at: q.created_at,
        updated_at: q.updated_at,
        site_distance: parseFloat(q.site_distance || 0),
        usage: q.usage,
        shift: q.day_night === 'day' ? 'Day Shift' : 'Night Shift', // FIX: use day_night for shift
        // derive factors from config when available, fall back to stored values or 1
        shift_factor: parseFloat((additionalParamsCfg?.shiftFactors?.[q.day_night] ?? q.shift_factor ?? 1) || 1),
        day_night_factor: parseFloat((additionalParamsCfg?.dayNightFactors?.[q.day_night] ?? q.day_night_factor ?? 1) || 1),
        food_resources: q.food_resources > 0 ? 'ASP Provided' : 'Client Provided',
        accom_resources: q.accom_resources > 0 ? 'ASP Provided' : 'Client Provided',
        risk_factor: q.risk_factor?.charAt(0).toUpperCase() + q.risk_factor?.slice(1) || 'Medium',
        mob_demob_cost: parseFloat(q.mob_demob_cost || 0),
        working_cost: parseFloat(q.working_cost || 0),
        food_accom_cost: parseFloat(q.food_accom_cost || 0),
        gst_amount: parseFloat(q.gst_amount || 0),
        total_rent: parseFloat(q.total_rent || 0),
        incident1: parseFloat(q.incident1 || 0),
        incident2: parseFloat(q.incident2 || 0),
        incident3: parseFloat(q.incident3 || 0),
        rigger_amount: parseFloat(q.rigger_amount || 0),
        helper_amount: parseFloat(q.helper_amount || 0),
        usage_load_factor: parseFloat(q.usage_load_factor || 0),
        risk_adjustment: parseFloat(q.risk_adjustment || 0),
        riskandusagecost: parseFloat(q.riskandusagecost || 0)
      }));
      
      return res.status(200).json({
        success: true,
        data: quotations
      });
    } finally {
      client.release();
    }
  } catch (error) {
    console.error('Error fetching quotations:', error);
    return res.status(500).json({ 
      success: false,
      message: 'Internal server error',
      error: error.message
    });
  }
});

/**
 * GET /api/quotations/print-test - Simple test endpoint to verify routing
 */
router.get('/print-test', (req, res) => {
  console.log('🧪 [QuotationRoutes] Print test endpoint called');
  res.json({
    success: true,
    message: 'Print route is working!',
    timestamp: new Date().toISOString()
  });
});

/**
 * GET /api/quotations/:id
 * Get quotation by ID for SuiteCRM-style detailed view
 */
router.get('/:id', async (req, res) => {
  try {
    const { id } = req.params;
    const client = await pool.connect();
    
    try {
      const quotationResult = await client.query(`
        SELECT q.id, q.quotation_number, q.deal_id, q.lead_id, q.customer_id, q.customer_name,
               q.machine_type, q.order_type, q.number_of_days, q.working_hours, q.food_resources, 
               q.accom_resources, q.site_distance, q.usage, q.risk_factor, q.shift, q.day_night, 
               q.mob_demob, q.mob_relaxation, q.extra_charge, q.other_factors_charge, q.billing, 
               q.include_gst, q.sunday_working, q.customer_contact, q.incidental_charges, 
               q.other_factors, q.total_rent, q.total_cost, q.working_cost, q.mob_demob_cost, 
               q.food_accom_cost, q.usage_load_factor, q.risk_adjustment, q.risk_usage_total, 
               q.gst_amount, q.version, q.created_by, q.status, q.template_id, q.notes, 
               q.created_at, q.updated_at, q.address, q.valid_until, q.incident1, q.incident2, 
               q.incident3, q.rigger_amount, q.helper_amount, q.primary_equipment_id, 
               q.equipment_snapshot,
               c.name as c_name, c.contact_name, c.email as customer_email,
               c.phone as customer_phone, c.company_name as customer_company,
               c.address as customer_address, c.designation as customer_designation,
               d.title as deal_title
        FROM quotations q
        LEFT JOIN customers c ON q.customer_id = c.id
        LEFT JOIN deals d ON q.deal_id = d.id
        WHERE q.id = $1
      `, [id]);
      
      if (quotationResult.rows.length === 0) {
        return res.status(404).json({ 
          success: false,
          message: 'Quotation not found' 
        });
      }
      
      const quotation = quotationResult.rows[0];

      // Load additionalParams config so we can derive shift/day-night factors if DB doesn't have them
      let additionalParamsCfg = {};
      try {
        const cfgRes = await client.query(`SELECT value FROM config WHERE name = 'additionalParams' LIMIT 1`);
        let raw = cfgRes.rows[0]?.value;
        if (typeof raw === 'string') {
          try { raw = JSON.parse(raw); } catch (e) { raw = {}; }
        }
        additionalParamsCfg = raw || {};
      } catch (cfgErr) {
        console.warn('[QuotationRoutes] Could not load additionalParams config for get/:id endpoint, using defaults');
        additionalParamsCfg = {};
      }
      
      // Get associated machines with enhanced fields for Items Table
      const machinesResult = await client.query(`
        SELECT qm.id, qm.quotation_id, qm.equipment_id, qm.quantity, qm.base_rate, qm.running_cost_per_km,
               e.name as equipment_name, e.category, e.max_lifting_capacity
        FROM quotation_machines qm
        LEFT JOIN equipment e ON qm.equipment_id = e.id
        WHERE qm.quotation_id = $1;
      `, [id]);
      
      const transformedQuotation = {
        id: quotation.id,
        quotationId: quotation.id,
        quotationNumber: quotation.quotation_number || generateQuotationNumber(quotation.id),
        dealId: quotation.deal_id,
        leadId: quotation.lead_id,
        customerId: quotation.customer_id,
        customerName: quotation.customer_name,
        customerContact: {
          name: quotation.customer_name || quotation.contact_name,
          email: quotation.customer_email,
          phone: quotation.customer_phone,
          company: quotation.customer_company || quotation.company_name,
          address: quotation.customer_address,
          designation: quotation.customer_designation
        },
        dealTitle: quotation.deal_title,
        machineType: quotation.machine_type,
        orderType: quotation.order_type,
<<<<<<< HEAD
        numberOfDays: quotation.number_of_days,
        workingHours: quotation.working_hours,
        foodResources: quotation.food_resources,
        accomResources: quotation.accom_resources,
        siteDistance: quotation.site_distance,
        usage: quotation.usage,
        riskFactor: quotation.risk_factor,
        shift: quotation.day_night,
        dayNight: quotation.day_night,
        // Prefer stored DB value for factors; otherwise derive from config or default to 1
        shiftFactor: quotation.shift_factor ?? (additionalParamsCfg?.shiftFactors?.[quotation.day_night] ?? 1),
        dayNightFactor: quotation.day_night_factor ?? (additionalParamsCfg?.dayNightFactors?.[quotation.day_night] ?? 1),
        mobDemob: quotation.mob_demob,
        mobRelaxation: quotation.mob_relaxation,
        extraCharge: quotation.extra_charge,
        otherFactorsCharge: quotation.other_factors_charge,
        billing: quotation.billing,
        includeGst: quotation.include_gst,
        sundayWorking: quotation.sunday_working,
        incidentalCharges: quotation.incidental_charges || [],
        otherFactors: quotation.other_factors || [],
        totalRent: quotation.total_rent,
        totalCost: quotation.total_cost,
        workingCost: quotation.working_cost,
        mobDemobCost: quotation.mob_demob_cost,
        foodAccomCost: quotation.food_accom_cost,
        riggerAmount: quotation.rigger_amount || null,
        helperAmount: quotation.helper_amount || null,
        usageLoadFactor: quotation.usage_load_factor,
        riskAdjustment: quotation.risk_adjustment,
        gstAmount: quotation.gst_amount,
        version: quotation.version,
=======
        numberOfDays: Number(quotation.number_of_days) || 0,
        workingHours: Number(quotation.working_hours) || 8,
        foodResources: quotation.food_resources === 'ASP Provided' ? 'ASP Provided' : (Number(quotation.food_resources) || 'Client Provided'),
        accomResources: quotation.accom_resources === 'ASP Provided' ? 'ASP Provided' : (Number(quotation.accom_resources) || 'Client Provided'),
        siteDistance: Number(quotation.site_distance) || 0,
        usage: quotation.usage || 'normal',
        riskFactor: quotation.risk_factor || 'medium',
        shift: quotation.shift || 'single',
        dayNight: quotation.day_night || 'day',
        mobDemob: Number(quotation.mob_demob) || 0,
        mobRelaxation: Number(quotation.mob_relaxation) || 0,
        extraCharge: Number(quotation.extra_charge) || 0,
        otherFactorsCharge: Number(quotation.other_factors_charge) || 0,
        billing: quotation.billing || 'gst',
        includeGst: quotation.include_gst !== false,
        sundayWorking: quotation.sunday_working || 'no',
        incidentalCharges: quotation.incidental_charges || [],
        otherFactors: quotation.other_factors || [],
        totalRent: Number(quotation.total_rent) || 0,
        totalCost: Number(quotation.total_cost) || 0,
        workingCost: Number(quotation.working_cost) || 0,
        mobDemobCost: Number(quotation.mob_demob_cost) || 0,
        foodAccomCost: Number(quotation.food_accom_cost) || 0,
        usageLoadFactor: Number(quotation.usage_load_factor) || 0,
        riskAdjustment: Number(quotation.risk_adjustment) || 0,
        riskUsageTotal: Number(quotation.risk_usage_total) || 0,
        gstAmount: Number(quotation.gst_amount) || 0,
        version: quotation.version || 1,
>>>>>>> 03f6f3e3
        createdBy: quotation.created_by,
        status: quotation.status || 'draft',
        templateId: quotation.template_id,
        notes: quotation.notes || '',
        createdAt: quotation.created_at,
        updatedAt: quotation.updated_at,
        startDate: quotation.start_date || null,
        endDate: quotation.end_date || null,
        // New fields from schema migration with proper type conversion
        primaryEquipmentId: quotation.primary_equipment_id,
        equipmentSnapshot: quotation.equipment_snapshot,
        incident1: quotation.incident1,
        incident2: quotation.incident2,
        incident3: quotation.incident3,
        riggerAmount: Number(quotation.rigger_amount) || null,
        helperAmount: Number(quotation.helper_amount) || null,
        // Add parsed incidental charges and other factors arrays
        incidentalCharges: quotation.incidental_charges || [],
        otherFactors: quotation.other_factors || [],
        // Add selected machines data with enhanced mapping for Items Table
        selectedMachines: machinesResult.rows.map((machine, index) => {
          const quantity = Number(machine.quantity) || 1;
          const baseRate = Number(machine.base_rate) || 0;
          const duration = quotation.number_of_days || 1;
          const rental = baseRate * quantity * duration;
          const mobDemobTotal = Number(quotation.mob_demob_cost) || 0;
          const mobilization = mobDemobTotal / 2; // Split mob_demob_cost equally
          const demobilization = mobDemobTotal / 2;
          const totalAmount = rental + mobilization + demobilization;

          return {
            id: machine.equipment_id,
            equipmentId: machine.equipment_id,
            name: machine.equipment_name,
            category: machine.category,
            quantity: quantity,
            baseRate: baseRate,
            runningCostPerKm: Number(machine.running_cost_per_km) || 0,
            // Enhanced fields for Items Table compatibility
            no: index + 1, // Serial number
            description: machine.equipment_name,
            jobType: quotation.order_type || 'daily', // Order type from quotations table
            quantity: quantity,
            duration: `${duration} ${duration === 1 ? 'day' : 'days'}`, // From quotations.number_of_days
            rate: `₹${baseRate.toLocaleString('en-IN')}`, // Base rate
            rental: `₹${(quotation.working_cost || rental).toLocaleString('en-IN')}`, // Working cost from quotations or calculated
            mobDemob: `₹${mobDemobTotal.toLocaleString('en-IN')}` // Mob/demob cost
          };
        }),
        calculations: {
          baseRate: 0, // Will be calculated on frontend
          totalHours: quotation.working_hours * quotation.number_of_days,
          workingCost: quotation.working_cost || 0,
          mobDemobCost: quotation.mob_demob_cost || 0,
          foodAccomCost: quotation.food_accom_cost || 0,
          usageLoadFactor: quotation.usage_load_factor || 0,
          extraCharges: quotation.extra_charge || 0,
          riskAdjustment: quotation.risk_adjustment || 0,
          riskUsageTotal: quotation.risk_usage_total || 0,
          incidentalCost: 0, // Will be calculated from incidentalCharges
          otherFactorsCost: quotation.other_factors_charge || 0,
          subtotal: quotation.total_rent || 0,
          gstAmount: quotation.gst_amount || 0,
          totalAmount: quotation.total_cost || 0,
          riskandusagecost: quotation.riskandusagecost || 0
        },
        selectedEquipment: machinesResult.rows.length > 0 ? {
          id: machinesResult.rows[0].equipment_id,
          equipmentId: machinesResult.rows[0].equipment_id,
          name: machinesResult.rows[0].equipment_name || 'Equipment',
          baseRates: {
            micro: machinesResult.rows[0].base_rate || 0,
            small: machinesResult.rows[0].base_rate || 0,
            monthly: machinesResult.rows[0].base_rate || 0,
            yearly: machinesResult.rows[0].base_rate || 0
          }
        } : {
          id: '',
          equipmentId: '',
          name: '',
          baseRates: {
            micro: 0,
            small: 0,
            monthly: 0,
            yearly: 0
          }
        },
        items: machinesResult.rows.map(machine => ({
          description: machine.equipment_name || 'Equipment',
          qty: machine.quantity || 1,
          price: machine.base_rate || 0
        })),
        gstRate: 18, // Default GST rate
        terms: [
          'Payment Terms: 50% advance, balance on completion',
          'Equipment delivery within 2-3 working days from advance payment',
          'Fuel charges extra as per actual consumption',
          'All rates are subject to site conditions and accessibility',
          'This quotation is valid for 15 days from date of issue'
        ]
      };
      
      return res.status(200).json({
        success: true,
        data: transformedQuotation
      });
    } finally {
      client.release();
    }
  } catch (error) {
    console.error('Error fetching quotation:', error);
    return res.status(500).json({ 
      success: false,
      message: 'Internal server error' 
    });
  }
});

/**
 * POST /api/quotations
 * Create a new quotation in the system
 */
router.post('/', authenticateToken, async (req, res) => {
  try {
    const quotationData = req.body;
    console.log('🔍 DEBUG: Received quotation data:', {
      orderType: quotationData.orderType,
      usage: quotationData.usage,
      riskFactor: quotationData.riskFactor,
      foodResources: quotationData.foodResources,
      accomResources: quotationData.accomResources,
      numberOfDays: quotationData.numberOfDays,
      leadId: quotationData.leadId,
      selectedEquipment: quotationData.selectedEquipment,
      primaryEquipmentId: quotationData.primaryEquipmentId
    });
    // Validate required fields
    const requiredFields = ['customerName', 'machineType', 'orderType', 'numberOfDays'];
    const missingFields = requiredFields.filter(field => !quotationData[field]);
    // Validate dealId/leadId presence
    if (!quotationData.dealId && !quotationData.leadId) {
      return res.status(400).json({
        success: false,
        message: 'At least one of dealId or leadId must be provided.'
      });
    }
    if (missingFields.length > 0) {
      return res.status(400).json({ 
        success: false,
        message: `Missing required fields: ${missingFields.join(', ')}` 
      });
    }
    const client = await pool.connect();
    try {
      // Load additionalParams config to get rigger/helper default amounts and factors
      let additionalParams = {};
      try {
        const cfgRes = await client.query(`SELECT value FROM config WHERE name = 'additionalParams' LIMIT 1`);
        let raw = cfgRes.rows[0]?.value;
        if (typeof raw === 'string') {
          try {
            raw = JSON.parse(raw);
          } catch (e) {
            raw = {};
          }
        }
        additionalParams = raw || {};
      } catch (cfgErr) {
        console.warn('[QuotationRoutes] Could not load additionalParams config, proceeding with defaults');
        additionalParams = {};
      }
      
      // Compute numeric defaults
      const defaultRiggerAmount = additionalParams && additionalParams.riggerAmount ? Number(additionalParams.riggerAmount) : null;
      const defaultHelperAmount = additionalParams && additionalParams.helperAmount ? Number(additionalParams.helperAmount) : null;

      // Resolve shift/day-night factors from config or provided values
      const selectedShift = quotationData.shift || 'single';
      const selectedDayNight = quotationData.dayNight || quotationData.day_night || 'day';
      const computedShiftFactor = quotationData.shiftFactor ?? (additionalParams?.shiftFactors?.[selectedShift] ?? 1);
      const computedDayNightFactor = quotationData.dayNightFactor ?? (additionalParams?.dayNightFactors?.[selectedDayNight] ?? 1);
      
      // Check if customer exists, if not create one
      let customerId;
      const customerResult = await client.query(
        'SELECT id FROM customers WHERE email = $1 OR name = $2',
        [quotationData.customerEmail, quotationData.customerName]
      );
      
      if (customerResult.rows.length > 0) {
        customerId = customerResult.rows[0].id;
      } else {
        // Create new customer
        const newCustomerResult = await client.query(`
          INSERT INTO customers (
            name, company_name, contact_name, email, phone, address, type
          ) VALUES ($1, $2, $3, $4, $5, $6, $7)
          RETURNING id
        `, [
          quotationData.customerName,
          quotationData.customerName,
          quotationData.customerName,
          quotationData.customerEmail || 'noemail@example.com',
          quotationData.customerPhone || 'N/A',
          quotationData.customerAddress || 'N/A',
          'other'
        ]);
        customerId = newCustomerResult.rows[0].id;
      }
      
      const id = uuidv4();
<<<<<<< HEAD

      // Determine primary equipment and snapshot from payload (if provided)
      const primaryEquipmentId = (quotationData.selectedMachines && quotationData.selectedMachines.length > 0)
        ? (quotationData.selectedMachines[0].id || quotationData.selectedMachines[0].equipmentId || null)
        : (quotationData.selectedEquipment ? (quotationData.selectedEquipment.id || quotationData.selectedEquipment.equipmentId || null) : null);

      const equipmentSnapshot = (quotationData.selectedMachines && quotationData.selectedMachines.length > 0)
        ? JSON.stringify(quotationData.selectedMachines)
        : (quotationData.selectedEquipment ? JSON.stringify([quotationData.selectedEquipment]) : JSON.stringify([]));

      // Map frontend data to database schema
=======
      
      // Map frontend data to database schema - comprehensive mapping
      const orderTypeMapping = {
        'micro': 'micro',
        'hourly': 'hourly',
        'daily': 'daily',
        'weekly': 'weekly',
        'monthly': 'monthly',
        'yearly': 'yearly',
        'rental': 'monthly',
        'long_term_rental': 'yearly',
        'project_rental': 'monthly',
        'specialized_rental': 'monthly'
      };
      
      const shiftMapping = {
        'Day Shift': 'single',
        'Night Shift': 'single',
        'Double Shift': 'double',
        'Round the Clock': 'double'
      };
      
>>>>>>> 03f6f3e3
      const riskMapping = {
        'Low': 'low',
        'Low Risk': 'low',
        'Medium': 'medium',
        'Medium Risk': 'medium',
        'High': 'high',
        'High Risk': 'high',
        'Very High': 'high',
        'low': 'low',
        'medium': 'medium',
        'high': 'high'
      };
      
<<<<<<< HEAD
      // Incident mapping (defaults)
      const incidentAmounts = {
        incident1: 5000,
        incident2: 10000,
        incident3: 15000
      };
      const incident1 = quotationData.incidentalCharges?.includes('incident1') ? incidentAmounts.incident1 : 0;
      const incident2 = quotationData.incidentalCharges?.includes('incident2') ? incidentAmounts.incident2 : 0;
      const incident3 = quotationData.incidentalCharges?.includes('incident3') ? incidentAmounts.incident3 : 0;
      
      // Calculate costs (simplified for now)
      const totalCost = quotationData.totalCost || 100000;
      const gstAmount = totalCost * 0.18;
      const finalTotal = totalCost + gstAmount;
=======
      // Use calculated costs from frontend or defaults
      const totalCost = quotationData.totalCost || quotationData.calculations?.totalAmount || 100000;
      const gstAmount = quotationData.gstAmount || quotationData.calculations?.gstAmount || (totalCost * 0.18);
      const finalTotal = quotationData.totalAmount || (totalCost + gstAmount);
>>>>>>> 03f6f3e3
      
      const customerContact = {
        name: quotationData.customerName,
        email: quotationData.customerEmail || '',
        phone: quotationData.customerPhone || '',
        address: quotationData.customerAddress || '',
        company: quotationData.customerName
      };
      
<<<<<<< HEAD
      // Prepare numeric risk/usage values coming from frontend (or fallbacks)
      const usage_load_factor = quotationData.usageLoadFactor ?? 0;
      const risk_adjustment = quotationData.riskAdjustment ?? 0;
      const riskandusagecost_val = quotationData.riskandusagecost ?? (usage_load_factor + risk_adjustment);
      
      // Insert quotation (include primary_equipment_id and equipment_snapshot)
      const columns = [
        'id', 'customer_id', 'customer_name', 'machine_type', 'primary_equipment_id', 'equipment_snapshot', 'order_type',
        'number_of_days', 'working_hours', 'food_resources', 'accom_resources',
        'site_distance', 'usage', 'risk_factor', 'shift', 'day_night',
        'mob_demob', 'mob_relaxation', 'extra_charge', 'other_factors_charge',
        'billing', 'include_gst', 'sunday_working', 'customer_contact',
        'total_rent', 'total_cost', 'working_cost', 'mob_demob_cost',
        'food_accom_cost', 'usage_load_factor', 'risk_adjustment', 'riskandusagecost', 'gst_amount', 'created_by', 'status', 'notes',
        'deal_id', 'lead_id',
        'incident1', 'incident2', 'incident3',
        'rigger_amount', 'helper_amount'
      ];
=======
      // Insert quotation
      const insertQuery = `
        INSERT INTO quotations (
          id, customer_id, customer_name, machine_type, order_type, 
          number_of_days, working_hours, food_resources, accom_resources,
          site_distance, usage, risk_factor, shift, day_night,
          mob_demob, mob_relaxation, extra_charge, other_factors_charge,
          billing, include_gst, sunday_working, customer_contact,
          total_rent, total_cost, working_cost, mob_demob_cost,
          food_accom_cost, risk_adjustment, usage_load_factor, risk_usage_total, gst_amount, created_by, status, notes,
          deal_id, lead_id, primary_equipment_id, equipment_snapshot,
          incident1, incident2, incident3, rigger_amount, helper_amount
        ) VALUES (
          $1, $2, $3, $4, $5, $6, $7, $8, $9, $10, $11, $12, $13, $14,
          $15, $16, $17, $18, $19, $20, $21, $22, $23, $24, $25, $26,
          $27, $28, $29, $30, $31, $32, $33, $34, $35, $36, $37, $38, $39, $40, $41, $42, $43
        )
      `;
      // Debug the mapping process - use EXACT values from frontend
      const mappedOrderType = quotationData.orderType; // Direct use, no fallback that overrides user selection
      const mappedRiskFactor = quotationData.riskFactor; // Direct use, no mapping override
      // Handle food and accommodation resources as numeric values (number of people)
      // Convert string values to numbers if needed for backward compatibility
      let mappedFoodResources = 0;
      let mappedAccomResources = 0;
      
      if (typeof quotationData.foodResources === 'number') {
        mappedFoodResources = quotationData.foodResources;
      } else if (quotationData.foodResources === 'ASP Provided') {
        mappedFoodResources = 2; // Default 2 people
      } else {
        mappedFoodResources = Number(quotationData.foodResources) || 0;
      }
      
      if (typeof quotationData.accomResources === 'number') {
        mappedAccomResources = quotationData.accomResources;
      } else if (quotationData.accomResources === 'ASP Provided') {
        mappedAccomResources = 2; // Default 2 people
      } else {
        mappedAccomResources = Number(quotationData.accomResources) || 0;
      }
      
      console.log('🔄 DEBUG: Mapping process:', {
        originalOrderType: quotationData.orderType,
        mappedOrderType,
        originalRiskFactor: quotationData.riskFactor,
        mappedRiskFactor,
        originalUsage: quotationData.usage,
        originalFoodResources: quotationData.foodResources,
        mappedFoodResources,
        originalAccomResources: quotationData.accomResources,
        mappedAccomResources,
        numberOfDays: quotationData.numberOfDays,
        orderTypeMapping: orderTypeMapping
      });
      
      // Test specific case
      if (quotationData.numberOfDays === 21) {
        console.log('🧪 BACKEND TEST: 21 days with orderType:', quotationData.orderType);
        console.log('Expected: "small", Mapped to:', mappedOrderType);
        if (mappedOrderType !== 'small' && quotationData.orderType === 'small') {
          console.error('❌ BACKEND ISSUE: Order type mapping failed for 21 days');
        }
      }
>>>>>>> 03f6f3e3

      const values = [
        id,
        customerId,
        quotationData.customerName,
        quotationData.machineType,
<<<<<<< HEAD
        primaryEquipmentId,
        equipmentSnapshot,
        quotationData.orderType,
        quotationData.numberOfDays || 1,
        quotationData.workingHours || 8,
        // Store numeric counts for food and accommodation provided
        quotationData.foodResources ?? 0,
        quotationData.accomResources ?? 0,
        quotationData.siteDistance || 0,
        quotationData.usage || 'normal',
        riskMapping[quotationData.riskFactor] || 'medium',
        selectedShift, // shift
        selectedDayNight, // day_night
=======
        mappedOrderType,
        quotationData.numberOfDays || 1,
        quotationData.workingHours || 8,
        mappedFoodResources,
        mappedAccomResources,
        Number(quotationData.siteDistance) || 0,
        quotationData.usage || 'normal', // EXACT usage from frontend with safe fallback
        mappedRiskFactor || 'low',
        shiftMapping[quotationData.shift] || 'single',
        'day', // day_night (will be enhanced later)
>>>>>>> 03f6f3e3
        15000, // mob_demob (default)
        0, // mob_relaxation
        quotationData.extraCharge || 0,
        0, // other_factors_charge
        'gst', // billing
        true, // include_gst
        'no', // sunday_working
        JSON.stringify(customerContact),
        totalCost,
        finalTotal,
<<<<<<< HEAD
        quotationData.workingCost ?? totalCost * 0.8, // working_cost
        15000, // mob_demob_cost
        // Use frontend-provided computed foodAccomCost if available, fallback to 0
        quotationData.foodAccomCost || 0,
        // usage_load_factor, risk_adjustment, riskandusagecost
        usage_load_factor,
        risk_adjustment,
        riskandusagecost_val,
        gstAmount,
        req.user.id || req.user?.uid || null, // created_by (support both id and uid keys)
=======
        quotationData.workingCost || quotationData.calculations?.workingCost || (totalCost * 0.8), // working_cost
        quotationData.mobDemobCost || quotationData.calculations?.mobDemobCost || 15000, // mob_demob_cost
        quotationData.foodAccomCost || quotationData.calculations?.foodAccomCost || 0, // food_accom_cost - requires proper calculation
        quotationData.riskAdjustment || quotationData.calculations?.riskAdjustment || 0, // risk_adjustment
        quotationData.usageLoadFactor || quotationData.calculations?.usageLoadFactor || 0, // usage_load_factor
        quotationData.riskUsageTotal || quotationData.calculations?.riskUsageTotal || 0, // risk_usage_total
        gstAmount,
        req.user.id, // created_by (will be replaced with actual user)
>>>>>>> 03f6f3e3
        'draft',
        quotationData.notes || '',
        quotationData.dealId || null,
        quotationData.leadId || null,
<<<<<<< HEAD
        incident1,
        incident2,
        incident3,
        // rigger_amount/helper_amount: store configured amounts when selected
        (quotationData.otherFactors || []).includes('rigger') ? (quotationData.riggerAmount ?? defaultRiggerAmount ?? null) : null,
        (quotationData.otherFactors || []).includes('helper') ? (quotationData.helperAmount ?? defaultHelperAmount ?? null) : null
=======
        quotationData.primaryEquipmentId || quotationData.selectedEquipment?.equipmentId || quotationData.selectedEquipment?.id || null, // primary_equipment_id
        quotationData.equipmentSnapshot ? JSON.stringify(quotationData.equipmentSnapshot) : (quotationData.selectedEquipment ? JSON.stringify(quotationData.selectedEquipment) : null), // equipment_snapshot
        quotationData.incident1 || null, // incident1
        quotationData.incident2 || null, // incident2
        quotationData.incident3 || null, // incident3
        quotationData.riggerAmount || 0, // rigger_amount
        quotationData.helperAmount || 0  // helper_amount
>>>>>>> 03f6f3e3
      ];

      // Build placeholders dynamically to avoid mismatches between columns and values
      const placeholders = values.map((_, i) => `$${i + 1}`).join(', ');
      const insertQuery = `INSERT INTO quotations (${columns.join(', ')}) VALUES (${placeholders})`;

      await client.query(insertQuery, values);

      // Persist selected machines / equipment into quotation_machines so the equipment selection is stored
      try {
        // If frontend provided an array of selected machines, insert them
        if (quotationData.selectedMachines && Array.isArray(quotationData.selectedMachines) && quotationData.selectedMachines.length > 0) {
          for (const m of quotationData.selectedMachines) {
            const equipmentId = m.id || m.equipmentId || null;
            if (!equipmentId) continue;
            const quantity = m.quantity || 1;
            const baseRate = (m.baseRate ?? m.base_rate ?? m.price ?? 0);
            const runningCost = (m.runningCostPerKm ?? m.running_cost_per_km ?? 0);

            await client.query(`
              INSERT INTO quotation_machines (
                quotation_id, equipment_id, quantity, base_rate, running_cost_per_km
              ) VALUES ($1, $2, $3, $4, $5)
            `, [id, equipmentId, quantity, baseRate, runningCost]);
          }
        } else if (quotationData.selectedEquipment) {
          // Single selectedEquipment object fallback
          const eq = quotationData.selectedEquipment;
          const equipmentId = eq.id || eq.equipmentId || null;
          if (equipmentId) {
            const quantity = eq.quantity || 1;
            const baseRate = (eq.baseRate ?? eq.base_rate ?? quotationData.workingCost ?? 0);
            const runningCost = (eq.runningCostPerKm ?? eq.running_cost_per_km ?? 0);

            await client.query(`
              INSERT INTO quotation_machines (
                quotation_id, equipment_id, quantity, base_rate, running_cost_per_km
              ) VALUES ($1, $2, $3, $4, $5)
            `, [id, equipmentId, quantity, baseRate, runningCost]);
          }
        }
      } catch (mErr) {
        // Log but don't fail the entire quotation creation if machine persistence fails
        console.warn('[QuotationRoutes] Failed to persist selected machines:', mErr.message);
      }
      
      console.log('✅ DEBUG: Quotation inserted with ID:', id, 'Values used:', {
        orderType: mappedOrderType,
        riskFactor: mappedRiskFactor,
        foodResources: mappedFoodResources,
        accomResources: mappedAccomResources,
        numberOfDays: quotationData.numberOfDays,
        usage: quotationData.usage
      });

      // Insert selected machines if provided (support for multiple equipment)
      if (quotationData.selectedMachines && Array.isArray(quotationData.selectedMachines) && quotationData.selectedMachines.length > 0) {
        console.log('🔧 Inserting', quotationData.selectedMachines.length, 'selected machines');
        for (const machine of quotationData.selectedMachines) {
          await client.query(`
            INSERT INTO quotation_machines (
              quotation_id, equipment_id, quantity, base_rate, running_cost_per_km
            ) VALUES ($1, $2, $3, $4, $5)
          `, [
            id,
            machine.id, // Use the primary key id, not equipmentId (business identifier)
            machine.quantity || 1,
            machine.baseRate || 0,
            machine.runningCostPerKm || 0
          ]);
        }
      }
      
      return res.status(201).json({ 
        success: true,
        message: 'Quotation created successfully',
        data: { id, quotationId: id, totalCost: finalTotal, shiftFactor: computedShiftFactor, dayNightFactor: computedDayNightFactor }
      });
    } finally {
      client.release();
    }
  } catch (error) {
    console.error('❌ ERROR creating quotation:', error);
    console.error('❌ ERROR stack:', error.stack);
    console.error('❌ Request body that caused error:', JSON.stringify(req.body, null, 2));
    return res.status(500).json({ 
      success: false,
      message: 'Internal server error',
      error: error.message,
      details: error.stack
    });
  }
});

/**
 * PUT /api/quotations/:id/status
 * Update quotation status (draft, sent, approved, rejected)
 */
router.put('/:id/status', async (req, res) => {
  try {
    const { id } = req.params;
    const { status } = req.body;
    
    if (!status) {
      return res.status(400).json({
        success: false,
        message: 'Status is required'
      });
    }
    
    const validStatuses = ['draft', 'sent', 'approved', 'rejected', 'expired'];
    if (!validStatuses.includes(status)) {
      return res.status(400).json({
        success: false,
        message: 'Invalid status. Valid statuses: ' + validStatuses.join(', ')
      });
    }
    
    const client = await pool.connect();
    
    try {
      const result = await client.query(`
        UPDATE quotations 
        SET status = $1, updated_at = CURRENT_TIMESTAMP 
        WHERE id = $2
        RETURNING id, status
      `, [status, id]);
      
      if (result.rows.length === 0) {
        return res.status(404).json({
          success: false,
          message: 'Quotation not found'
        });
      }
      
      return res.status(200).json({
        success: true,
        message: 'Quotation status updated successfully',
        data: result.rows[0]
      });
    } finally {
      client.release();
    }
  } catch (error) {
    console.error('Error updating quotation status:', error);
    return res.status(500).json({
      success: false,
      message: 'Internal server error'
    });
  }
});

/**
<<<<<<< HEAD
 *
=======
 * PUT /api/quotations/:id
 * Update a quotation
 */
router.put('/:id', async (req, res) => {
  try {
    const { id } = req.params;
    const {
      customer_name,
      customer_contact,
      machine_type,
      order_type,
      number_of_days,
      working_hours,
      site_distance,
      usage,
      risk_factor,
      shift,
      day_night,
      food_resources,
      accom_resources,
      mob_demob,
      mob_relaxation,
      extra_charge,
      other_factors_charge,
      working_cost,
      mob_demob_cost,
      food_accom_cost,
      risk_adjustment,
      usage_load_factor,
      riskUsageTotal,
      calculations,
      gst_amount,
      total_rent,
      total_cost,
      notes,
      status,
      selectedMachines,
      incidentalCharges,
      otherFactors,
      // Fields that will be added to database schema
      primary_equipment_id,
      equipment_snapshot,
      incident1,
      incident2,
      incident3,
      riggerAmount,
      helperAmount,
      billing,
      include_gst,
      sunday_working
    } = req.body;

    // Parse incidentalCharges if it comes as a string
    let parsedIncidentalCharges = incidentalCharges;
    if (typeof incidentalCharges === 'string') {
      try {
        parsedIncidentalCharges = JSON.parse(incidentalCharges);
      } catch (e) {
        console.log('Could not parse incidentalCharges, using as array:', incidentalCharges);
        parsedIncidentalCharges = Array.isArray(incidentalCharges) ? incidentalCharges : [];
      }
    }

    // Parse otherFactors if it comes as a string  
    let parsedOtherFactors = otherFactors;
    if (typeof otherFactors === 'string') {
      try {
        parsedOtherFactors = JSON.parse(otherFactors);
      } catch (e) {
        console.log('Could not parse otherFactors, using as array:', otherFactors);
        parsedOtherFactors = Array.isArray(otherFactors) ? otherFactors : [];
      }
    }

    // Map frontend field names to backend expectations
    const rigger_amount_mapped = riggerAmount;
    const helper_amount_mapped = helperAmount;

    const client = await pool.connect();
    
    try {
      // Update the main quotation record
      const result = await client.query(`
        UPDATE quotations 
        SET 
          customer_name = $1,
          customer_contact = $2,
          machine_type = $3,
          order_type = $4,
          number_of_days = $5,
          working_hours = $6,
          site_distance = $7,
          usage = $8,
          risk_factor = $9,
          shift = $10,
          day_night = $11,
          food_resources = $12,
          accom_resources = $13,
          mob_demob = $14,
          mob_relaxation = $15,
          extra_charge = $16,
          other_factors_charge = $17,
          working_cost = $18,
          mob_demob_cost = $19,
          food_accom_cost = $20,
          risk_adjustment = $21,
          usage_load_factor = $22,
          risk_usage_total = $23,
          gst_amount = $24,
          total_rent = $25,
          total_cost = $26,
          notes = $27,
          status = $28,
          incidental_charges = $29,
          other_factors = $30,
          billing = $31,
          include_gst = $32,
          sunday_working = $33,
          primary_equipment_id = $34,
          equipment_snapshot = $35,
          incident1 = $36,
          incident2 = $37,
          incident3 = $38,
          rigger_amount = $39,
          helper_amount = $40,
          updated_at = CURRENT_TIMESTAMP
        WHERE id = $41
        RETURNING *
      `, [
        customer_name,
        JSON.stringify(customer_contact),
        machine_type,
        order_type,
        number_of_days,
        working_hours,
        site_distance,
        usage,
        risk_factor,
        shift,
        day_night,
        food_resources,
        accom_resources,
        mob_demob,
        mob_relaxation,
        extra_charge,
        other_factors_charge,
        working_cost,
        mob_demob_cost,
        food_accom_cost,
        risk_adjustment,
        usage_load_factor,
        riskUsageTotal || calculations?.riskUsageTotal || (risk_adjustment || 0) + (usage_load_factor || 0),
        gst_amount,
        total_rent,
        total_cost,
        notes,
        status || 'draft',
        JSON.stringify(parsedIncidentalCharges || []),
        JSON.stringify(parsedOtherFactors || []),
        billing,
        include_gst,
        sunday_working,
        primary_equipment_id,
        JSON.stringify(equipment_snapshot),
        incident1,
        incident2,
        incident3,
        rigger_amount_mapped,
        helper_amount_mapped,
        id
      ]);
      
      if (result.rows.length === 0) {
        return res.status(404).json({
          success: false,
          message: 'Quotation not found'
        });
      }
      
      // Update quotation machines
>>>>>>> 03f6f3e3
      if (selectedMachines && Array.isArray(selectedMachines)) {
        // Delete existing machines
        await client.query('DELETE FROM quotation_machines WHERE quotation_id = $1', [id]);
        
        // Insert updated machines
        for (const machine of selectedMachines) {
          await client.query(`
            INSERT INTO quotation_machines (
              quotation_id, equipment_id, quantity, base_rate, running_cost_per_km
            ) VALUES ($1, $2, $3, $4, $5)
          `, [
            id,
            machine.id || machine.equipmentId,
            machine.quantity || 1,
            machine.baseRate || 0,
            machine.runningCostPerKm || 0
          ]);
        }
      }
      
      return res.status(200).json({
        success: true,
        message: 'Quotation updated successfully',
        data: result.rows[0]
      });
      
            } finally { PUT /api/quotations/:id
         * Update a quotation
         */
        router.put('/:id', async (req, res) => {
          try {
            const { id } = req.params;
            const body = req.body || {};
            const client = await pool.connect();

            try {
              // Fetch existing quotation (use as fallback/defaults)
              const existingRes = await client.query('SELECT * FROM quotations WHERE id = $1', [id]);
              if (existingRes.rows.length === 0) {
                client.release();
                return res.status(404).json({ success: false, message: 'Quotation not found' });
              }
              const existing = existingRes.rows[0];

              // Load additionalParams config (same as create)
              let additionalParams = {};
              try {
                const cfgRes = await client.query(`SELECT value FROM config WHERE name = 'additionalParams' LIMIT 1`);
                let raw = cfgRes.rows[0]?.value;
                if (typeof raw === 'string') {
                  try { raw = JSON.parse(raw); } catch (e) { raw = {}; }
                }
                additionalParams = raw || {};
              } catch (e) {
                additionalParams = {};
              }
              const defaultRiggerAmount = additionalParams?.riggerAmount ? Number(additionalParams.riggerAmount) : null;
              const defaultHelperAmount = additionalParams?.helperAmount ? Number(additionalParams.helperAmount) : null;

              // Helper: accept camelCase or snake_case and fall back to existing DB value
              const get = (snake, camel, fallback) => {
                if (body[snake] !== undefined) return body[snake];
                if (body[camel] !== undefined) return body[camel];
                return fallback;
              };

              // Merge fields (body -> existing -> sensible default)
              const customer_name = get('customer_name', 'customerName', existing.customer_name);
              let customer_contact = get('customer_contact', 'customerContact', existing.customer_contact);
              if (customer_contact && typeof customer_contact !== 'string') {
                try { customer_contact = JSON.stringify(customer_contact); } catch (e) { customer_contact = existing.customer_contact; }
              }

              const machine_type = get('machine_type', 'machineType', existing.machine_type);
              const order_type = get('order_type', 'orderType', existing.order_type);
              const number_of_days = get('number_of_days', 'numberOfDays', existing.number_of_days);
              const working_hours = get('working_hours', 'workingHours', existing.working_hours);
              const site_distance = get('site_distance', 'siteDistance', existing.site_distance ?? 0);
              const usage = get('usage', 'usage', existing.usage ?? 'normal');
              const risk_factor = get('risk_factor', 'riskFactor', existing.risk_factor ?? 'medium');
              const shift = get('shift', 'shift', existing.shift ?? 'single');
              const day_night = get('day_night', 'dayNight', existing.day_night ?? 'day');
              const food_resources = get('food_resources', 'foodResources', existing.food_resources ?? 0);
              const accom_resources = get('accom_resources', 'accomResources', existing.accom_resources ?? 0);
              const mob_demob = get('mob_demob', 'mobDemob', existing.mob_demob ?? 15000);
              const mob_relaxation = get('mob_relaxation', 'mobRelaxation', existing.mob_relaxation ?? 0);
              const extra_charge = get('extra_charge', 'extraCharge', existing.extra_charge ?? 0);
              const other_factors_charge = get('other_factors_charge', 'otherFactorsCharge', existing.other_factors_charge ?? 0);
              const working_cost = get('working_cost', 'workingCost', existing.working_cost ?? 0);
              const mob_demob_cost = get('mob_demob_cost', 'mobDemobCost', existing.mob_demob_cost ?? 15000);
              const food_accom_cost = get('food_accom_cost', 'foodAccomCost', existing.food_accom_cost ?? 0);
              const risk_adjustment = get('risk_adjustment', 'riskAdjustment', existing.risk_adjustment ?? 0);
              const usage_load_factor = get('usage_load_factor', 'usageLoadFactor', existing.usage_load_factor ?? 0);
              const gst_amount = get('gst_amount', 'gstAmount', existing.gst_amount ?? 0);
              const total_rent = get('total_rent', 'totalRent', existing.total_rent ?? null);
              const total_cost = get('total_cost', 'totalCost', existing.total_cost ?? null);
              const notes = get('notes', 'notes', existing.notes ?? '');
              const status = get('status', 'status', existing.status ?? 'draft');
              const deal_id = get('deal_id', 'dealId', existing.deal_id ?? null);
              const lead_id = get('lead_id', 'leadId', existing.lead_id ?? null);

              // incidentalCharges / otherFactors arrays: prefer body, fallback to stored JSON arrays or empty arrays
              const parseStoredArr = (v) => {
                if (!v) return [];
                if (Array.isArray(v)) return v;
                try { return JSON.parse(v); } catch (e) { return []; }
              };
              const incidentalCharges = body.incidentalCharges ?? body.incidental_charges ?? parseStoredArr(existing.incidental_charges);
              const otherFactors = body.otherFactors ?? body.other_factors ?? parseStoredArr(existing.other_factors);

              // Incident amounts (same as create)
              const incidentAmounts = { incident1: 5000, incident2: 10000, incident3: 15000 };
              const incident1 = incidentalCharges?.includes('incident1') ? incidentAmounts.incident1 : (existing.incident1 ?? 0);
              const incident2 = incidentalCharges?.includes('incident2') ? incidentAmounts.incident2 : (existing.incident2 ?? 0);
              const incident3 = incidentalCharges?.includes('incident3') ? incidentAmounts.incident3 : (existing.incident3 ?? 0);
              const incidental_total = body.incidental_total ?? body.incidentalTotal ?? (incident1 + incident2 + incident3);

              // Rigger/helper priority: body -> existing DB -> config defaults (if otherFactors includes) -> null
              const bodyRigger = body.riggerAmount ?? body.rigger_amount;
              const bodyHelper = body.helperAmount ?? body.helper_amount;
              const existingRigger = existing.rigger_amount ?? null;
              const existingHelper = existing.helper_amount ?? null;

              const rigger_amount = (bodyRigger !== undefined && bodyRigger !== null)
                ? bodyRigger
                : (existingRigger !== undefined && existingRigger !== null)
                  ? existingRigger
                  : ((otherFactors || []).includes('rigger') ? defaultRiggerAmount : null);

              const helper_amount = (bodyHelper !== undefined && bodyHelper !== null)
                ? bodyHelper
                : (existingHelper !== undefined && existingHelper !== null)
                  ? existingHelper
                  : ((otherFactors || []).includes('helper') ? defaultHelperAmount : null);

              // Determine primary equipment and equipment snapshot (use provided selection if any, else keep existing)
              const selectedMachines = body.selectedMachines ?? body.selected_machines;
              const selectedEquipment = body.selectedEquipment ?? body.selected_equipment;
              const selMachinesArr = Array.isArray(selectedMachines) ? selectedMachines : (selectedEquipment ? [selectedEquipment] : null);
              const primary_equipment_id = selMachinesArr && selMachinesArr.length > 0
                ? (selMachinesArr[0].id ?? selMachinesArr[0].equipmentId ?? null)
                : (existing.primary_equipment_id ?? null);
              const equipment_snapshot = selMachinesArr ? JSON.stringify(selMachinesArr) : (existing.equipment_snapshot ?? JSON.stringify([]));

              // Resolve and persist factors (prefer body-provided values)
              const shift_factor = (body.shiftFactor ?? body.shift_factor) ?? (additionalParams?.shiftFactors?.[shift] ?? existing.shift_factor ?? 1);
              const day_night_factor = (body.dayNightFactor ?? body.day_night_factor) ?? (additionalParams?.dayNightFactors?.[day_night] ?? existing.day_night_factor ?? 1);
              const riskandusagecost = body.riskandusagecost ?? body.risk_and_usage_cost ?? ((usage_load_factor ?? 0) + (risk_adjustment ?? 0));

              // Begin transaction
              await client.query('BEGIN');

              // Update using same column names as create
              const updateQuery = `
                UPDATE quotations SET
                  customer_name = $1,
                  customer_contact = $2,
                  machine_type = $3,
                  primary_equipment_id = $4,
                  equipment_snapshot = $5,
                  order_type = $6,
                  number_of_days = $7,
                  working_hours = $8,
                  food_resources = $9,
                  accom_resources = $10,
                  site_distance = $11,
                  usage = $12,
                  risk_factor = $13,
                  shift = $14,
                  day_night = $15,
                  shift_factor = $16,
                  day_night_factor = $17,
                  mob_demob = $18,
                  mob_relaxation = $19,
                  extra_charge = $20,
                  other_factors_charge = $21,
                  billing = COALESCE(billing, 'gst'),
                  include_gst = COALESCE(include_gst, true),
                  sunday_working = COALESCE(sunday_working, 'no'),
                  total_rent = $22,
                  total_cost = $23,
                  working_cost = $24,
                  mob_demob_cost = $25,
                  food_accom_cost = $26,
                  gst_amount = $27,
                  notes = $28,
                  status = $29,
                  deal_id = $30,
                  lead_id = $31,
                  incidental_charges = $32,
                  other_factors = $33,
                  incident1 = $34,
                  incident2 = $35,
                  incident3 = $36,
                  incidental_total = $37,
                  rigger_amount = $38,
                  helper_amount = $39,
                  usage_load_factor = $40,
                  risk_adjustment = $41,
+                 riskandusagecost = $42,
                  updated_at = CURRENT_TIMESTAMP
                WHERE id = $43
                RETURNING *;
              `;

              const updateValues = [
                customer_name,
                customer_contact,
                machine_type,
                primary_equipment_id,
                equipment_snapshot,
                order_type,
                number_of_days,
                working_hours,
                food_resources,
                accom_resources,
                site_distance,
                usage,
                risk_factor,
                shift,
                day_night,
                shift_factor,
                day_night_factor,
                mob_demob,
                mob_relaxation,
                extra_charge,
                other_factors_charge,
                total_rent,
                total_cost,
                working_cost,
                mob_demob_cost,
                food_accom_cost,
                gst_amount,
                notes,
                status,
                deal_id,
                lead_id,
                JSON.stringify(incidentalCharges || []),
                JSON.stringify(otherFactors || []),
                incident1,
                incident2,
                incident3,
                incidental_total,
                rigger_amount,
                helper_amount,
                usage_load_factor,
                risk_adjustment,
+               riskandusagecost,
                id
              ];

              const result = await client.query(updateQuery, updateValues);
              if (result.rows.length === 0) {
                await client.query('ROLLBACK');
                return res.status(404).json({ success: false, message: 'Quotation not found' });
              }

              // Persist machines only when client provided a selection (otherwise keep existing persisted machines)
              if (selMachinesArr !== null) {
                await client.query('DELETE FROM quotation_machines WHERE quotation_id = $1', [id]);
                if (Array.isArray(selMachinesArr) && selMachinesArr.length > 0) {
                  const insertMachineQuery = `
                    INSERT INTO quotation_machines (
                      quotation_id, equipment_id, quantity, base_rate, running_cost_per_km
                    ) VALUES ($1, $2, $3, $4, $5)
                  `;
                  for (const m of selMachinesArr) {
                    const equipmentId = m.id ?? m.equipmentId ?? null;
                    if (!equipmentId) continue;
                    const quantity = m.quantity ?? m.qty ?? 1;
                    const baseRate = m.baseRate ?? m.base_rate ?? m.price ?? 0;
                    const runningCost = m.runningCostPerKm ?? m.running_cost_per_km ?? 0;
                    await client.query(insertMachineQuery, [id, equipmentId, quantity, baseRate, runningCost]);
                  }
                }
              }

              await client.query('COMMIT');

              return res.status(200).json({
                success: true,
                message: 'Quotation updated successfully',
                data: result.rows[0]
              });
            } catch (err) {
              try { await client.query('ROLLBACK'); } catch (_) { /* ignore */ }
              console.error('Error updating quotation:', err);
              return res.status(500).json({ success: false, message: 'Failed to update quotation', error: err.message });
            } finally {
              client.release();
            }
          } catch (error) {
            console.error('Error updating quotation (outer):', error);
            return res.status(500).json({
              success: false,
              message: 'Internal server error',
              error: error.message
            });
          }
        });

/**
 * DELETE /api/quotations/:id
 * Delete a quotation
 */
router.delete('/:id', async (req, res) => {
  try {
    const { id } = req.params;
    const client = await pool.connect();
    
    try {
      // Delete quotation machines first
      await client.query('DELETE FROM quotation_machines WHERE quotation_id = $1', [id]);
      
      // Delete the quotation
      const result = await client.query('DELETE FROM quotations WHERE id = $1 RETURNING id', [id]);
      
      if (result.rows.length === 0) {
        return res.status(404).json({
          success: false,
          message: 'Quotation not found'
        });
      }
      
      return res.status(200).json({
        success: true,
        message: 'Quotation deleted successfully'
      });
    } finally {
      client.release();
    }
  } catch (error) {
    console.error('Error deleting quotation:', error);
    return res.status(500).json({
      success: false,
      message: 'Internal server error'
    });
  }
});

/**
 * POST /api/quotations/print - Generate printable quotation using Twenty CRM table builder pattern
 */
router.post('/print', authenticateToken, async (req, res) => {
  console.log('🖨️ [QuotationRoutes] ===== PRINT ENDPOINT CALLED =====');
  console.log('🖨️ [QuotationRoutes] Request method:', req.method);
  console.log('🖨️ [QuotationRoutes] Request path:', req.path);
  console.log('🖨️ [QuotationRoutes] Request body:', req.body);
  console.log('🖨️ [QuotationRoutes] Request headers:', req.headers);
  
  try {
    const { quotationId } = req.body;
    
    console.log('🖨️ [QuotationRoutes] Print request for quotation:', quotationId);

    if (!quotationId) {
      console.log('❌ [QuotationRoutes] No quotation ID provided');
      return res.status(400).json({
        success: false,
        error: 'Quotation ID is required'
      });
    }

    // Get quotation with full details
    console.log('🔍 [QuotationRoutes] Fetching quotation data...');
    const quotationData = await getQuotationWithFullDetails(quotationId);
    if (!quotationData) {
      console.log('❌ [QuotationRoutes] Quotation not found');
      return res.status(404).json({
        success: false,
        error: 'Quotation not found'
      });
    }

    console.log('✅ [QuotationRoutes] Quotation data fetched:', {
      id: quotationData.id,
      number: generateQuotationNumber(quotationData.id),
      itemsCount: quotationData.items?.length || 0
    });

    // Use Twenty CRM inspired table builder
    console.log('🏗️ [QuotationRoutes] Building table with Twenty CRM pattern...');
    const tableBuilder = new QuotationTableBuilder();
    const html = tableBuilder
      .setData(quotationData)
      .setOptions({ printMode: true, theme: 'professional' })
      .generatePrintHTML();

    console.log('✅ [QuotationRoutes] Print HTML generated successfully');
    console.log('📏 [QuotationRoutes] HTML length:', html.length, 'characters');

    res.json({
      success: true,
      html,
      quotation: {
        id: quotationData.id,
        number: generateQuotationNumber(quotationData.id)
      },
      method: 'Twenty CRM Table Builder',
      timestamp: new Date().toISOString()
    });

  } catch (error) {
    console.error('❌ [QuotationRoutes] Print generation_FAILED:', error);
    console.error('❌ [QuotationRoutes] Error stack:', error.stack);
    res.status(500).json({
      success: false,
      error: 'Print generation failed',
      message: error.message
    });
  }
});


/**
 * Helper function to get quotation with complete details for printing
 */
async function getQuotationWithFullDetails(quotationId) {
  const client = await pool.connect();
  
  try {
    // Get basic quotation info
    const quotationQuery = `
      SELECT 
        q.*,
        c.name as customer_name,
        c.email as customer_email,
        c.phone as customer_phone,
        c.address as customer_address,
        c.company_name as customer_company
      FROM quotations q
      LEFT JOIN customers c ON q.customer_id = c.id
      WHERE q.id = $1 AND q.deleted_at IS NULL
    `;
    
    const quotationResult = await client.query(quotationQuery, [quotationId]);
    
    if (quotationResult.rows.length === 0) {
      return null;
    }
    
    const quotation = quotationResult.rows[0];
    
    // Get quotation items
    const itemsQuery = `
      SELECT 
        description,
        quantity,
        unit_price,
        total,
        notes
      FROM quotation_items
      WHERE quotation_id = $1
      ORDER BY created_at ASC
    `;
    
    const itemsResult = await client.query(itemsQuery, [quotationId]);
    
    // Structure the complete data
    return {
      id: quotation.id,
      quotation_number: generateQuotationNumber(quotation.id),
      description: quotation.description,
      status: quotation.status,
      valid_until: quotation.valid_until,
      total_amount: quotation.total_amount,
      tax_rate: quotation.tax_rate,
      created_at: quotation.created_at,
      updated_at: quotation.updated_at,
      
      customer: {
        name: quotation.customer_name,
        email: quotation.customer_email,
        phone: quotation.customer_phone,
        address: quotation.customer_address,
        company: quotation.customer_company
      },
      
      company: {
        name: 'ASP Cranes',
        address: 'Industrial Area, New Delhi, India',
        phone: '+91-XXXX-XXXX',
        email: 'info@aspcranes.com'
      },

      // Include equipment selection persisted on quotation
      primaryEquipmentId: quotation.primary_equipment_id || null,
      equipmentSnapshot: quotation.equipment_snapshot ? (typeof quotation.equipment_snapshot === 'string' ? JSON.parse(quotation.equipment_snapshot) : quotation.equipment_snapshot) : [],
      
      items: itemsResult.rows || []
    };
    
  } finally {
    client.release();
  }
}

export default router;<|MERGE_RESOLUTION|>--- conflicted
+++ resolved
@@ -167,6 +167,7 @@
           q.updated_at,
           q.site_distance,
           q.usage,
+          q.shift,
           q.day_night,
           q.food_resources,
           q.accom_resources,
@@ -175,32 +176,10 @@
           q.working_cost,
           q.food_accom_cost,
           q.gst_amount,
-          q.total_rent,
-          q.incident1,
-          q.incident2,
-          q.incident3,
-          q.rigger_amount,
-          q.helper_amount,
-          q.usage_load_factor,
-          q.risk_adjustment,
-          q.riskandusagecost
+          q.total_rent
         FROM quotations q
         ORDER BY q.created_at DESC;
       `);
-
-      // Attempt to load additionalParams from config table to provide shift/day-night factors
-      let additionalParamsCfg = {};
-      try {
-        const cfgRes = await client.query(`SELECT value FROM config WHERE name = 'additionalParams' LIMIT 1`);
-        let raw = cfgRes.rows[0]?.value;
-        if (typeof raw === 'string') {
-          try { raw = JSON.parse(raw); } catch (e) { raw = {}; }
-        }
-        additionalParamsCfg = raw || {};
-      } catch (cfgErr) {
-        console.warn('[QuotationRoutes] Could not load additionalParams config for list endpoint, using defaults');
-        additionalParamsCfg = {};
-      }
       
       const quotations = result.rows.map(q => ({
         id: q.id,
@@ -220,10 +199,7 @@
         updated_at: q.updated_at,
         site_distance: parseFloat(q.site_distance || 0),
         usage: q.usage,
-        shift: q.day_night === 'day' ? 'Day Shift' : 'Night Shift', // FIX: use day_night for shift
-        // derive factors from config when available, fall back to stored values or 1
-        shift_factor: parseFloat((additionalParamsCfg?.shiftFactors?.[q.day_night] ?? q.shift_factor ?? 1) || 1),
-        day_night_factor: parseFloat((additionalParamsCfg?.dayNightFactors?.[q.day_night] ?? q.day_night_factor ?? 1) || 1),
+        shift: q.shift === 'single' ? 'Day Shift' : 'Double Shift',
         food_resources: q.food_resources > 0 ? 'ASP Provided' : 'Client Provided',
         accom_resources: q.accom_resources > 0 ? 'ASP Provided' : 'Client Provided',
         risk_factor: q.risk_factor?.charAt(0).toUpperCase() + q.risk_factor?.slice(1) || 'Medium',
@@ -231,15 +207,7 @@
         working_cost: parseFloat(q.working_cost || 0),
         food_accom_cost: parseFloat(q.food_accom_cost || 0),
         gst_amount: parseFloat(q.gst_amount || 0),
-        total_rent: parseFloat(q.total_rent || 0),
-        incident1: parseFloat(q.incident1 || 0),
-        incident2: parseFloat(q.incident2 || 0),
-        incident3: parseFloat(q.incident3 || 0),
-        rigger_amount: parseFloat(q.rigger_amount || 0),
-        helper_amount: parseFloat(q.helper_amount || 0),
-        usage_load_factor: parseFloat(q.usage_load_factor || 0),
-        risk_adjustment: parseFloat(q.risk_adjustment || 0),
-        riskandusagecost: parseFloat(q.riskandusagecost || 0)
+        total_rent: parseFloat(q.total_rent || 0)
       }));
       
       return res.status(200).json({
@@ -311,20 +279,6 @@
       }
       
       const quotation = quotationResult.rows[0];
-
-      // Load additionalParams config so we can derive shift/day-night factors if DB doesn't have them
-      let additionalParamsCfg = {};
-      try {
-        const cfgRes = await client.query(`SELECT value FROM config WHERE name = 'additionalParams' LIMIT 1`);
-        let raw = cfgRes.rows[0]?.value;
-        if (typeof raw === 'string') {
-          try { raw = JSON.parse(raw); } catch (e) { raw = {}; }
-        }
-        additionalParamsCfg = raw || {};
-      } catch (cfgErr) {
-        console.warn('[QuotationRoutes] Could not load additionalParams config for get/:id endpoint, using defaults');
-        additionalParamsCfg = {};
-      }
       
       // Get associated machines with enhanced fields for Items Table
       const machinesResult = await client.query(`
@@ -354,40 +308,6 @@
         dealTitle: quotation.deal_title,
         machineType: quotation.machine_type,
         orderType: quotation.order_type,
-<<<<<<< HEAD
-        numberOfDays: quotation.number_of_days,
-        workingHours: quotation.working_hours,
-        foodResources: quotation.food_resources,
-        accomResources: quotation.accom_resources,
-        siteDistance: quotation.site_distance,
-        usage: quotation.usage,
-        riskFactor: quotation.risk_factor,
-        shift: quotation.day_night,
-        dayNight: quotation.day_night,
-        // Prefer stored DB value for factors; otherwise derive from config or default to 1
-        shiftFactor: quotation.shift_factor ?? (additionalParamsCfg?.shiftFactors?.[quotation.day_night] ?? 1),
-        dayNightFactor: quotation.day_night_factor ?? (additionalParamsCfg?.dayNightFactors?.[quotation.day_night] ?? 1),
-        mobDemob: quotation.mob_demob,
-        mobRelaxation: quotation.mob_relaxation,
-        extraCharge: quotation.extra_charge,
-        otherFactorsCharge: quotation.other_factors_charge,
-        billing: quotation.billing,
-        includeGst: quotation.include_gst,
-        sundayWorking: quotation.sunday_working,
-        incidentalCharges: quotation.incidental_charges || [],
-        otherFactors: quotation.other_factors || [],
-        totalRent: quotation.total_rent,
-        totalCost: quotation.total_cost,
-        workingCost: quotation.working_cost,
-        mobDemobCost: quotation.mob_demob_cost,
-        foodAccomCost: quotation.food_accom_cost,
-        riggerAmount: quotation.rigger_amount || null,
-        helperAmount: quotation.helper_amount || null,
-        usageLoadFactor: quotation.usage_load_factor,
-        riskAdjustment: quotation.risk_adjustment,
-        gstAmount: quotation.gst_amount,
-        version: quotation.version,
-=======
         numberOfDays: Number(quotation.number_of_days) || 0,
         workingHours: Number(quotation.working_hours) || 8,
         foodResources: quotation.food_resources === 'ASP Provided' ? 'ASP Provided' : (Number(quotation.food_resources) || 'Client Provided'),
@@ -416,7 +336,6 @@
         riskUsageTotal: Number(quotation.risk_usage_total) || 0,
         gstAmount: Number(quotation.gst_amount) || 0,
         version: quotation.version || 1,
->>>>>>> 03f6f3e3
         createdBy: quotation.created_by,
         status: quotation.status || 'draft',
         templateId: quotation.template_id,
@@ -480,8 +399,7 @@
           otherFactorsCost: quotation.other_factors_charge || 0,
           subtotal: quotation.total_rent || 0,
           gstAmount: quotation.gst_amount || 0,
-          totalAmount: quotation.total_cost || 0,
-          riskandusagecost: quotation.riskandusagecost || 0
+          totalAmount: quotation.total_cost || 0
         },
         selectedEquipment: machinesResult.rows.length > 0 ? {
           id: machinesResult.rows[0].equipment_id,
@@ -571,34 +489,6 @@
     }
     const client = await pool.connect();
     try {
-      // Load additionalParams config to get rigger/helper default amounts and factors
-      let additionalParams = {};
-      try {
-        const cfgRes = await client.query(`SELECT value FROM config WHERE name = 'additionalParams' LIMIT 1`);
-        let raw = cfgRes.rows[0]?.value;
-        if (typeof raw === 'string') {
-          try {
-            raw = JSON.parse(raw);
-          } catch (e) {
-            raw = {};
-          }
-        }
-        additionalParams = raw || {};
-      } catch (cfgErr) {
-        console.warn('[QuotationRoutes] Could not load additionalParams config, proceeding with defaults');
-        additionalParams = {};
-      }
-      
-      // Compute numeric defaults
-      const defaultRiggerAmount = additionalParams && additionalParams.riggerAmount ? Number(additionalParams.riggerAmount) : null;
-      const defaultHelperAmount = additionalParams && additionalParams.helperAmount ? Number(additionalParams.helperAmount) : null;
-
-      // Resolve shift/day-night factors from config or provided values
-      const selectedShift = quotationData.shift || 'single';
-      const selectedDayNight = quotationData.dayNight || quotationData.day_night || 'day';
-      const computedShiftFactor = quotationData.shiftFactor ?? (additionalParams?.shiftFactors?.[selectedShift] ?? 1);
-      const computedDayNightFactor = quotationData.dayNightFactor ?? (additionalParams?.dayNightFactors?.[selectedDayNight] ?? 1);
-      
       // Check if customer exists, if not create one
       let customerId;
       const customerResult = await client.query(
@@ -628,19 +518,6 @@
       }
       
       const id = uuidv4();
-<<<<<<< HEAD
-
-      // Determine primary equipment and snapshot from payload (if provided)
-      const primaryEquipmentId = (quotationData.selectedMachines && quotationData.selectedMachines.length > 0)
-        ? (quotationData.selectedMachines[0].id || quotationData.selectedMachines[0].equipmentId || null)
-        : (quotationData.selectedEquipment ? (quotationData.selectedEquipment.id || quotationData.selectedEquipment.equipmentId || null) : null);
-
-      const equipmentSnapshot = (quotationData.selectedMachines && quotationData.selectedMachines.length > 0)
-        ? JSON.stringify(quotationData.selectedMachines)
-        : (quotationData.selectedEquipment ? JSON.stringify([quotationData.selectedEquipment]) : JSON.stringify([]));
-
-      // Map frontend data to database schema
-=======
       
       // Map frontend data to database schema - comprehensive mapping
       const orderTypeMapping = {
@@ -663,7 +540,6 @@
         'Round the Clock': 'double'
       };
       
->>>>>>> 03f6f3e3
       const riskMapping = {
         'Low': 'low',
         'Low Risk': 'low',
@@ -677,27 +553,10 @@
         'high': 'high'
       };
       
-<<<<<<< HEAD
-      // Incident mapping (defaults)
-      const incidentAmounts = {
-        incident1: 5000,
-        incident2: 10000,
-        incident3: 15000
-      };
-      const incident1 = quotationData.incidentalCharges?.includes('incident1') ? incidentAmounts.incident1 : 0;
-      const incident2 = quotationData.incidentalCharges?.includes('incident2') ? incidentAmounts.incident2 : 0;
-      const incident3 = quotationData.incidentalCharges?.includes('incident3') ? incidentAmounts.incident3 : 0;
-      
-      // Calculate costs (simplified for now)
-      const totalCost = quotationData.totalCost || 100000;
-      const gstAmount = totalCost * 0.18;
-      const finalTotal = totalCost + gstAmount;
-=======
       // Use calculated costs from frontend or defaults
       const totalCost = quotationData.totalCost || quotationData.calculations?.totalAmount || 100000;
       const gstAmount = quotationData.gstAmount || quotationData.calculations?.gstAmount || (totalCost * 0.18);
       const finalTotal = quotationData.totalAmount || (totalCost + gstAmount);
->>>>>>> 03f6f3e3
       
       const customerContact = {
         name: quotationData.customerName,
@@ -707,26 +566,6 @@
         company: quotationData.customerName
       };
       
-<<<<<<< HEAD
-      // Prepare numeric risk/usage values coming from frontend (or fallbacks)
-      const usage_load_factor = quotationData.usageLoadFactor ?? 0;
-      const risk_adjustment = quotationData.riskAdjustment ?? 0;
-      const riskandusagecost_val = quotationData.riskandusagecost ?? (usage_load_factor + risk_adjustment);
-      
-      // Insert quotation (include primary_equipment_id and equipment_snapshot)
-      const columns = [
-        'id', 'customer_id', 'customer_name', 'machine_type', 'primary_equipment_id', 'equipment_snapshot', 'order_type',
-        'number_of_days', 'working_hours', 'food_resources', 'accom_resources',
-        'site_distance', 'usage', 'risk_factor', 'shift', 'day_night',
-        'mob_demob', 'mob_relaxation', 'extra_charge', 'other_factors_charge',
-        'billing', 'include_gst', 'sunday_working', 'customer_contact',
-        'total_rent', 'total_cost', 'working_cost', 'mob_demob_cost',
-        'food_accom_cost', 'usage_load_factor', 'risk_adjustment', 'riskandusagecost', 'gst_amount', 'created_by', 'status', 'notes',
-        'deal_id', 'lead_id',
-        'incident1', 'incident2', 'incident3',
-        'rigger_amount', 'helper_amount'
-      ];
-=======
       // Insert quotation
       const insertQuery = `
         INSERT INTO quotations (
@@ -791,28 +630,12 @@
           console.error('❌ BACKEND ISSUE: Order type mapping failed for 21 days');
         }
       }
->>>>>>> 03f6f3e3
 
       const values = [
         id,
         customerId,
         quotationData.customerName,
         quotationData.machineType,
-<<<<<<< HEAD
-        primaryEquipmentId,
-        equipmentSnapshot,
-        quotationData.orderType,
-        quotationData.numberOfDays || 1,
-        quotationData.workingHours || 8,
-        // Store numeric counts for food and accommodation provided
-        quotationData.foodResources ?? 0,
-        quotationData.accomResources ?? 0,
-        quotationData.siteDistance || 0,
-        quotationData.usage || 'normal',
-        riskMapping[quotationData.riskFactor] || 'medium',
-        selectedShift, // shift
-        selectedDayNight, // day_night
-=======
         mappedOrderType,
         quotationData.numberOfDays || 1,
         quotationData.workingHours || 8,
@@ -823,7 +646,6 @@
         mappedRiskFactor || 'low',
         shiftMapping[quotationData.shift] || 'single',
         'day', // day_night (will be enhanced later)
->>>>>>> 03f6f3e3
         15000, // mob_demob (default)
         0, // mob_relaxation
         quotationData.extraCharge || 0,
@@ -834,18 +656,6 @@
         JSON.stringify(customerContact),
         totalCost,
         finalTotal,
-<<<<<<< HEAD
-        quotationData.workingCost ?? totalCost * 0.8, // working_cost
-        15000, // mob_demob_cost
-        // Use frontend-provided computed foodAccomCost if available, fallback to 0
-        quotationData.foodAccomCost || 0,
-        // usage_load_factor, risk_adjustment, riskandusagecost
-        usage_load_factor,
-        risk_adjustment,
-        riskandusagecost_val,
-        gstAmount,
-        req.user.id || req.user?.uid || null, // created_by (support both id and uid keys)
-=======
         quotationData.workingCost || quotationData.calculations?.workingCost || (totalCost * 0.8), // working_cost
         quotationData.mobDemobCost || quotationData.calculations?.mobDemobCost || 15000, // mob_demob_cost
         quotationData.foodAccomCost || quotationData.calculations?.foodAccomCost || 0, // food_accom_cost - requires proper calculation
@@ -854,19 +664,10 @@
         quotationData.riskUsageTotal || quotationData.calculations?.riskUsageTotal || 0, // risk_usage_total
         gstAmount,
         req.user.id, // created_by (will be replaced with actual user)
->>>>>>> 03f6f3e3
         'draft',
         quotationData.notes || '',
         quotationData.dealId || null,
         quotationData.leadId || null,
-<<<<<<< HEAD
-        incident1,
-        incident2,
-        incident3,
-        // rigger_amount/helper_amount: store configured amounts when selected
-        (quotationData.otherFactors || []).includes('rigger') ? (quotationData.riggerAmount ?? defaultRiggerAmount ?? null) : null,
-        (quotationData.otherFactors || []).includes('helper') ? (quotationData.helperAmount ?? defaultHelperAmount ?? null) : null
-=======
         quotationData.primaryEquipmentId || quotationData.selectedEquipment?.equipmentId || quotationData.selectedEquipment?.id || null, // primary_equipment_id
         quotationData.equipmentSnapshot ? JSON.stringify(quotationData.equipmentSnapshot) : (quotationData.selectedEquipment ? JSON.stringify(quotationData.selectedEquipment) : null), // equipment_snapshot
         quotationData.incident1 || null, // incident1
@@ -874,52 +675,8 @@
         quotationData.incident3 || null, // incident3
         quotationData.riggerAmount || 0, // rigger_amount
         quotationData.helperAmount || 0  // helper_amount
->>>>>>> 03f6f3e3
       ];
-
-      // Build placeholders dynamically to avoid mismatches between columns and values
-      const placeholders = values.map((_, i) => `$${i + 1}`).join(', ');
-      const insertQuery = `INSERT INTO quotations (${columns.join(', ')}) VALUES (${placeholders})`;
-
       await client.query(insertQuery, values);
-
-      // Persist selected machines / equipment into quotation_machines so the equipment selection is stored
-      try {
-        // If frontend provided an array of selected machines, insert them
-        if (quotationData.selectedMachines && Array.isArray(quotationData.selectedMachines) && quotationData.selectedMachines.length > 0) {
-          for (const m of quotationData.selectedMachines) {
-            const equipmentId = m.id || m.equipmentId || null;
-            if (!equipmentId) continue;
-            const quantity = m.quantity || 1;
-            const baseRate = (m.baseRate ?? m.base_rate ?? m.price ?? 0);
-            const runningCost = (m.runningCostPerKm ?? m.running_cost_per_km ?? 0);
-
-            await client.query(`
-              INSERT INTO quotation_machines (
-                quotation_id, equipment_id, quantity, base_rate, running_cost_per_km
-              ) VALUES ($1, $2, $3, $4, $5)
-            `, [id, equipmentId, quantity, baseRate, runningCost]);
-          }
-        } else if (quotationData.selectedEquipment) {
-          // Single selectedEquipment object fallback
-          const eq = quotationData.selectedEquipment;
-          const equipmentId = eq.id || eq.equipmentId || null;
-          if (equipmentId) {
-            const quantity = eq.quantity || 1;
-            const baseRate = (eq.baseRate ?? eq.base_rate ?? quotationData.workingCost ?? 0);
-            const runningCost = (eq.runningCostPerKm ?? eq.running_cost_per_km ?? 0);
-
-            await client.query(`
-              INSERT INTO quotation_machines (
-                quotation_id, equipment_id, quantity, base_rate, running_cost_per_km
-              ) VALUES ($1, $2, $3, $4, $5)
-            `, [id, equipmentId, quantity, baseRate, runningCost]);
-          }
-        }
-      } catch (mErr) {
-        // Log but don't fail the entire quotation creation if machine persistence fails
-        console.warn('[QuotationRoutes] Failed to persist selected machines:', mErr.message);
-      }
       
       console.log('✅ DEBUG: Quotation inserted with ID:', id, 'Values used:', {
         orderType: mappedOrderType,
@@ -951,7 +708,7 @@
       return res.status(201).json({ 
         success: true,
         message: 'Quotation created successfully',
-        data: { id, quotationId: id, totalCost: finalTotal, shiftFactor: computedShiftFactor, dayNightFactor: computedDayNightFactor }
+        data: { id, quotationId: id, totalCost: finalTotal }
       });
     } finally {
       client.release();
@@ -1028,9 +785,6 @@
 });
 
 /**
-<<<<<<< HEAD
- *
-=======
  * PUT /api/quotations/:id
  * Update a quotation
  */
@@ -1211,7 +965,6 @@
       }
       
       // Update quotation machines
->>>>>>> 03f6f3e3
       if (selectedMachines && Array.isArray(selectedMachines)) {
         // Delete existing machines
         await client.query('DELETE FROM quotation_machines WHERE quotation_id = $1', [id]);
@@ -1238,280 +991,18 @@
         data: result.rows[0]
       });
       
-            } finally { PUT /api/quotations/:id
-         * Update a quotation
-         */
-        router.put('/:id', async (req, res) => {
-          try {
-            const { id } = req.params;
-            const body = req.body || {};
-            const client = await pool.connect();
-
-            try {
-              // Fetch existing quotation (use as fallback/defaults)
-              const existingRes = await client.query('SELECT * FROM quotations WHERE id = $1', [id]);
-              if (existingRes.rows.length === 0) {
-                client.release();
-                return res.status(404).json({ success: false, message: 'Quotation not found' });
-              }
-              const existing = existingRes.rows[0];
-
-              // Load additionalParams config (same as create)
-              let additionalParams = {};
-              try {
-                const cfgRes = await client.query(`SELECT value FROM config WHERE name = 'additionalParams' LIMIT 1`);
-                let raw = cfgRes.rows[0]?.value;
-                if (typeof raw === 'string') {
-                  try { raw = JSON.parse(raw); } catch (e) { raw = {}; }
-                }
-                additionalParams = raw || {};
-              } catch (e) {
-                additionalParams = {};
-              }
-              const defaultRiggerAmount = additionalParams?.riggerAmount ? Number(additionalParams.riggerAmount) : null;
-              const defaultHelperAmount = additionalParams?.helperAmount ? Number(additionalParams.helperAmount) : null;
-
-              // Helper: accept camelCase or snake_case and fall back to existing DB value
-              const get = (snake, camel, fallback) => {
-                if (body[snake] !== undefined) return body[snake];
-                if (body[camel] !== undefined) return body[camel];
-                return fallback;
-              };
-
-              // Merge fields (body -> existing -> sensible default)
-              const customer_name = get('customer_name', 'customerName', existing.customer_name);
-              let customer_contact = get('customer_contact', 'customerContact', existing.customer_contact);
-              if (customer_contact && typeof customer_contact !== 'string') {
-                try { customer_contact = JSON.stringify(customer_contact); } catch (e) { customer_contact = existing.customer_contact; }
-              }
-
-              const machine_type = get('machine_type', 'machineType', existing.machine_type);
-              const order_type = get('order_type', 'orderType', existing.order_type);
-              const number_of_days = get('number_of_days', 'numberOfDays', existing.number_of_days);
-              const working_hours = get('working_hours', 'workingHours', existing.working_hours);
-              const site_distance = get('site_distance', 'siteDistance', existing.site_distance ?? 0);
-              const usage = get('usage', 'usage', existing.usage ?? 'normal');
-              const risk_factor = get('risk_factor', 'riskFactor', existing.risk_factor ?? 'medium');
-              const shift = get('shift', 'shift', existing.shift ?? 'single');
-              const day_night = get('day_night', 'dayNight', existing.day_night ?? 'day');
-              const food_resources = get('food_resources', 'foodResources', existing.food_resources ?? 0);
-              const accom_resources = get('accom_resources', 'accomResources', existing.accom_resources ?? 0);
-              const mob_demob = get('mob_demob', 'mobDemob', existing.mob_demob ?? 15000);
-              const mob_relaxation = get('mob_relaxation', 'mobRelaxation', existing.mob_relaxation ?? 0);
-              const extra_charge = get('extra_charge', 'extraCharge', existing.extra_charge ?? 0);
-              const other_factors_charge = get('other_factors_charge', 'otherFactorsCharge', existing.other_factors_charge ?? 0);
-              const working_cost = get('working_cost', 'workingCost', existing.working_cost ?? 0);
-              const mob_demob_cost = get('mob_demob_cost', 'mobDemobCost', existing.mob_demob_cost ?? 15000);
-              const food_accom_cost = get('food_accom_cost', 'foodAccomCost', existing.food_accom_cost ?? 0);
-              const risk_adjustment = get('risk_adjustment', 'riskAdjustment', existing.risk_adjustment ?? 0);
-              const usage_load_factor = get('usage_load_factor', 'usageLoadFactor', existing.usage_load_factor ?? 0);
-              const gst_amount = get('gst_amount', 'gstAmount', existing.gst_amount ?? 0);
-              const total_rent = get('total_rent', 'totalRent', existing.total_rent ?? null);
-              const total_cost = get('total_cost', 'totalCost', existing.total_cost ?? null);
-              const notes = get('notes', 'notes', existing.notes ?? '');
-              const status = get('status', 'status', existing.status ?? 'draft');
-              const deal_id = get('deal_id', 'dealId', existing.deal_id ?? null);
-              const lead_id = get('lead_id', 'leadId', existing.lead_id ?? null);
-
-              // incidentalCharges / otherFactors arrays: prefer body, fallback to stored JSON arrays or empty arrays
-              const parseStoredArr = (v) => {
-                if (!v) return [];
-                if (Array.isArray(v)) return v;
-                try { return JSON.parse(v); } catch (e) { return []; }
-              };
-              const incidentalCharges = body.incidentalCharges ?? body.incidental_charges ?? parseStoredArr(existing.incidental_charges);
-              const otherFactors = body.otherFactors ?? body.other_factors ?? parseStoredArr(existing.other_factors);
-
-              // Incident amounts (same as create)
-              const incidentAmounts = { incident1: 5000, incident2: 10000, incident3: 15000 };
-              const incident1 = incidentalCharges?.includes('incident1') ? incidentAmounts.incident1 : (existing.incident1 ?? 0);
-              const incident2 = incidentalCharges?.includes('incident2') ? incidentAmounts.incident2 : (existing.incident2 ?? 0);
-              const incident3 = incidentalCharges?.includes('incident3') ? incidentAmounts.incident3 : (existing.incident3 ?? 0);
-              const incidental_total = body.incidental_total ?? body.incidentalTotal ?? (incident1 + incident2 + incident3);
-
-              // Rigger/helper priority: body -> existing DB -> config defaults (if otherFactors includes) -> null
-              const bodyRigger = body.riggerAmount ?? body.rigger_amount;
-              const bodyHelper = body.helperAmount ?? body.helper_amount;
-              const existingRigger = existing.rigger_amount ?? null;
-              const existingHelper = existing.helper_amount ?? null;
-
-              const rigger_amount = (bodyRigger !== undefined && bodyRigger !== null)
-                ? bodyRigger
-                : (existingRigger !== undefined && existingRigger !== null)
-                  ? existingRigger
-                  : ((otherFactors || []).includes('rigger') ? defaultRiggerAmount : null);
-
-              const helper_amount = (bodyHelper !== undefined && bodyHelper !== null)
-                ? bodyHelper
-                : (existingHelper !== undefined && existingHelper !== null)
-                  ? existingHelper
-                  : ((otherFactors || []).includes('helper') ? defaultHelperAmount : null);
-
-              // Determine primary equipment and equipment snapshot (use provided selection if any, else keep existing)
-              const selectedMachines = body.selectedMachines ?? body.selected_machines;
-              const selectedEquipment = body.selectedEquipment ?? body.selected_equipment;
-              const selMachinesArr = Array.isArray(selectedMachines) ? selectedMachines : (selectedEquipment ? [selectedEquipment] : null);
-              const primary_equipment_id = selMachinesArr && selMachinesArr.length > 0
-                ? (selMachinesArr[0].id ?? selMachinesArr[0].equipmentId ?? null)
-                : (existing.primary_equipment_id ?? null);
-              const equipment_snapshot = selMachinesArr ? JSON.stringify(selMachinesArr) : (existing.equipment_snapshot ?? JSON.stringify([]));
-
-              // Resolve and persist factors (prefer body-provided values)
-              const shift_factor = (body.shiftFactor ?? body.shift_factor) ?? (additionalParams?.shiftFactors?.[shift] ?? existing.shift_factor ?? 1);
-              const day_night_factor = (body.dayNightFactor ?? body.day_night_factor) ?? (additionalParams?.dayNightFactors?.[day_night] ?? existing.day_night_factor ?? 1);
-              const riskandusagecost = body.riskandusagecost ?? body.risk_and_usage_cost ?? ((usage_load_factor ?? 0) + (risk_adjustment ?? 0));
-
-              // Begin transaction
-              await client.query('BEGIN');
-
-              // Update using same column names as create
-              const updateQuery = `
-                UPDATE quotations SET
-                  customer_name = $1,
-                  customer_contact = $2,
-                  machine_type = $3,
-                  primary_equipment_id = $4,
-                  equipment_snapshot = $5,
-                  order_type = $6,
-                  number_of_days = $7,
-                  working_hours = $8,
-                  food_resources = $9,
-                  accom_resources = $10,
-                  site_distance = $11,
-                  usage = $12,
-                  risk_factor = $13,
-                  shift = $14,
-                  day_night = $15,
-                  shift_factor = $16,
-                  day_night_factor = $17,
-                  mob_demob = $18,
-                  mob_relaxation = $19,
-                  extra_charge = $20,
-                  other_factors_charge = $21,
-                  billing = COALESCE(billing, 'gst'),
-                  include_gst = COALESCE(include_gst, true),
-                  sunday_working = COALESCE(sunday_working, 'no'),
-                  total_rent = $22,
-                  total_cost = $23,
-                  working_cost = $24,
-                  mob_demob_cost = $25,
-                  food_accom_cost = $26,
-                  gst_amount = $27,
-                  notes = $28,
-                  status = $29,
-                  deal_id = $30,
-                  lead_id = $31,
-                  incidental_charges = $32,
-                  other_factors = $33,
-                  incident1 = $34,
-                  incident2 = $35,
-                  incident3 = $36,
-                  incidental_total = $37,
-                  rigger_amount = $38,
-                  helper_amount = $39,
-                  usage_load_factor = $40,
-                  risk_adjustment = $41,
-+                 riskandusagecost = $42,
-                  updated_at = CURRENT_TIMESTAMP
-                WHERE id = $43
-                RETURNING *;
-              `;
-
-              const updateValues = [
-                customer_name,
-                customer_contact,
-                machine_type,
-                primary_equipment_id,
-                equipment_snapshot,
-                order_type,
-                number_of_days,
-                working_hours,
-                food_resources,
-                accom_resources,
-                site_distance,
-                usage,
-                risk_factor,
-                shift,
-                day_night,
-                shift_factor,
-                day_night_factor,
-                mob_demob,
-                mob_relaxation,
-                extra_charge,
-                other_factors_charge,
-                total_rent,
-                total_cost,
-                working_cost,
-                mob_demob_cost,
-                food_accom_cost,
-                gst_amount,
-                notes,
-                status,
-                deal_id,
-                lead_id,
-                JSON.stringify(incidentalCharges || []),
-                JSON.stringify(otherFactors || []),
-                incident1,
-                incident2,
-                incident3,
-                incidental_total,
-                rigger_amount,
-                helper_amount,
-                usage_load_factor,
-                risk_adjustment,
-+               riskandusagecost,
-                id
-              ];
-
-              const result = await client.query(updateQuery, updateValues);
-              if (result.rows.length === 0) {
-                await client.query('ROLLBACK');
-                return res.status(404).json({ success: false, message: 'Quotation not found' });
-              }
-
-              // Persist machines only when client provided a selection (otherwise keep existing persisted machines)
-              if (selMachinesArr !== null) {
-                await client.query('DELETE FROM quotation_machines WHERE quotation_id = $1', [id]);
-                if (Array.isArray(selMachinesArr) && selMachinesArr.length > 0) {
-                  const insertMachineQuery = `
-                    INSERT INTO quotation_machines (
-                      quotation_id, equipment_id, quantity, base_rate, running_cost_per_km
-                    ) VALUES ($1, $2, $3, $4, $5)
-                  `;
-                  for (const m of selMachinesArr) {
-                    const equipmentId = m.id ?? m.equipmentId ?? null;
-                    if (!equipmentId) continue;
-                    const quantity = m.quantity ?? m.qty ?? 1;
-                    const baseRate = m.baseRate ?? m.base_rate ?? m.price ?? 0;
-                    const runningCost = m.runningCostPerKm ?? m.running_cost_per_km ?? 0;
-                    await client.query(insertMachineQuery, [id, equipmentId, quantity, baseRate, runningCost]);
-                  }
-                }
-              }
-
-              await client.query('COMMIT');
-
-              return res.status(200).json({
-                success: true,
-                message: 'Quotation updated successfully',
-                data: result.rows[0]
-              });
-            } catch (err) {
-              try { await client.query('ROLLBACK'); } catch (_) { /* ignore */ }
-              console.error('Error updating quotation:', err);
-              return res.status(500).json({ success: false, message: 'Failed to update quotation', error: err.message });
-            } finally {
-              client.release();
-            }
-          } catch (error) {
-            console.error('Error updating quotation (outer):', error);
-            return res.status(500).json({
-              success: false,
-              message: 'Internal server error',
-              error: error.message
-            });
-          }
-        });
+    } finally {
+      client.release();
+    }
+  } catch (error) {
+    console.error('Error updating quotation:', error);
+    return res.status(500).json({
+      success: false,
+      message: 'Internal server error',
+      error: error.message
+    });
+  }
+});
 
 /**
  * DELETE /api/quotations/:id
@@ -1615,7 +1106,7 @@
     });
 
   } catch (error) {
-    console.error('❌ [QuotationRoutes] Print generation_FAILED:', error);
+    console.error('❌ [QuotationRoutes] Print generation failed:', error);
     console.error('❌ [QuotationRoutes] Error stack:', error.stack);
     res.status(500).json({
       success: false,
@@ -1624,6 +1115,7 @@
     });
   }
 });
+
 
 
 /**
@@ -1641,7 +1133,7 @@
         c.email as customer_email,
         c.phone as customer_phone,
         c.address as customer_address,
-        c.company_name as customer_company
+        c.company as customer_company
       FROM quotations q
       LEFT JOIN customers c ON q.customer_id = c.id
       WHERE q.id = $1 AND q.deleted_at IS NULL
@@ -1696,10 +1188,6 @@
         phone: '+91-XXXX-XXXX',
         email: 'info@aspcranes.com'
       },
-
-      // Include equipment selection persisted on quotation
-      primaryEquipmentId: quotation.primary_equipment_id || null,
-      equipmentSnapshot: quotation.equipment_snapshot ? (typeof quotation.equipment_snapshot === 'string' ? JSON.parse(quotation.equipment_snapshot) : quotation.equipment_snapshot) : [],
       
       items: itemsResult.rows || []
     };
