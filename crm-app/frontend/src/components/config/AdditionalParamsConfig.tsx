--- conflicted
+++ resolved
@@ -1,4 +1,3 @@
-// @ts-nocheck
 import { useState, useEffect } from 'react';
 import { Save, RefreshCw, Percent, AlertTriangle, Clock, Moon, Wrench } from 'lucide-react';
 import { Input } from '../common/Input';
@@ -9,10 +8,6 @@
 
 export function AdditionalParamsConfig() {
   const [isLoading, setIsLoading] = useState(true);
-<<<<<<< HEAD
-  const [isSaving, setIsSaving] = useState(false);
-  const [params, setParams] = useState({
-=======
   const [isSaving, setIsSaving] = useState(false);  const [params, setParams] = useState({
     riggerAmount: 40000,
     helperAmount: 12000,
@@ -21,7 +16,6 @@
       { value: "incident2", label: "Incident 2 - ₹10,000", amount: 10000 },
       { value: "incident3", label: "Incident 3 - ₹15,000", amount: 15000 }
     ],
->>>>>>> 03f6f3e3
     usageFactors: {
       normal: 0,
       medium: 20,
@@ -39,25 +33,14 @@
     dayNightFactors: {
       day: 1.0,
       night: 1.3
-    },
-    // default incidental options
-    incidentalOptions: [
-      { value: 'incident1', label: 'Incident 1', amount: 5000 },
-      { value: 'incident2', label: 'Incident 2', amount: 10000 },
-      { value: 'incident3', label: 'Incident 3', amount: 15000 }
-    ],
-    // keep rigger/helper defaults if needed
-    riggerAmount: 40000,
-    helperAmount: 12000
+    }
   });
 
-  const [errors, setErrors] = useState({});
-
-  const [toast, setToast] = useState({
-    show: false,
-    title: '',
-    variant: undefined
-  });
+  const [toast, setToast] = useState<{
+    show: boolean;
+    title: string;
+    variant?: 'success' | 'error' | 'warning';
+  }>({ show: false, title: '' });
 
   useEffect(() => {
     fetchConfig();
@@ -89,15 +72,9 @@
           ...params.dayNightFactors,
           ...(config?.dayNightFactors || {})
         },
-<<<<<<< HEAD
-        incidentalOptions: config?.incidentalOptions && Array.isArray(config.incidentalOptions) ? config.incidentalOptions : params.incidentalOptions,
-        riggerAmount: config?.riggerAmount ?? params.riggerAmount,
-        helperAmount: config?.helperAmount ?? params.helperAmount
-=======
         incidentalOptions: config?.incidentalOptions || params.incidentalOptions,
         riggerAmount: config?.riggerAmount !== undefined ? config.riggerAmount : params.riggerAmount,
         helperAmount: config?.helperAmount !== undefined ? config.helperAmount : params.helperAmount
->>>>>>> 03f6f3e3
       };
       
       setParams(safeConfig);
@@ -109,53 +86,15 @@
     }
   };
 
-  const showToast = (title, variant = 'success') => {
+  const showToast = (title: string, variant: 'success' | 'error' | 'warning' = 'success') => {
     setToast({ show: true, title, variant });
     setTimeout(() => setToast({ show: false, title: '' }), 3000);
   };
 
-  const validate = () => {
-    const newErrors = {};
-    // Validate incidental amounts
-    (params.incidentalOptions || []).forEach((opt) => {
-      if (opt.amount === undefined || opt.amount === null) {
-        newErrors[opt.value] = 'Amount is required';
-      } else if (Number(opt.amount) < 0) {
-        newErrors[opt.value] = 'Amount cannot be negative';
-      }
-    });
-
-    // rigger/helper amounts
-    if (params.riggerAmount === undefined || params.riggerAmount === null) {
-      newErrors['riggerAmount'] = 'Rigger amount is required';
-    } else if (Number(params.riggerAmount) < 0) {
-      newErrors['riggerAmount'] = 'Rigger amount cannot be negative';
-    }
-    if (params.helperAmount === undefined || params.helperAmount === null) {
-      newErrors['helperAmount'] = 'Helper amount is required';
-    } else if (Number(params.helperAmount) < 0) {
-      newErrors['helperAmount'] = 'Helper amount cannot be negative';
-    }
-
-    setErrors(newErrors);
-    return Object.keys(newErrors).length === 0;
-  };
-
   const handleSave = async () => {
     try {
-      if (!validate()) {
-        showToast('Please fix validation errors before saving', 'error');
-        return;
-      }
       setIsSaving(true);
-      // Ensure incidentalOptions are numbers
-      const normalized = {
-        ...params,
-        incidentalOptions: (params.incidentalOptions || []).map((o) => ({ ...o, amount: Number(o.amount) })) ,
-        riggerAmount: Number(params.riggerAmount),
-        helperAmount: Number(params.helperAmount)
-      };
-      await updateAdditionalParamsConfig(normalized);
+      await updateAdditionalParamsConfig(params);
       showToast('Parameters updated successfully');
     } catch (error) {
       showToast('Error saving parameters', 'error');
@@ -170,64 +109,44 @@
         <RefreshCw className="w-6 h-6 animate-spin text-primary-600" />
       </div>
     );
-    }
-
-    const RateInput = ({
-        value,
-        onChange,
-        label,
-        isPercentage = false,
-        errorKey
-    }) => (
-        <div>
-            <label className="block text-sm font-medium text-gray-700 mb-1">
-                {label}
-            </label>
-            <div className="relative mt-1">
-                {!isPercentage && (
-                    <div className="absolute inset-y-0 left-0 pl-3 flex items-center pointer-events-none">
-                        <span className="text-gray-500 sm:text-sm">₹</span>
-                    </div>
-                )}
-                <Input
-                    type="number"
-                    value={value ?? ''} // ✅ Ensures input is always controlled (prevents cursor jump)
-                    onChange={(e) => {
-                        const raw = e.target.value; // ✅ Capture raw string
-                        const parsed = parseFloat(raw); // ✅ Parse safely
-                        onChange(raw === '' ? '' : isNaN(parsed) ? 0 : parsed); // ✅ Allow clearing, prevent NaN
-                    }}
-                    className={isPercentage ? "pr-8" : "pl-7"}
-                    min="0"
-                />
-                {isPercentage && (
-                    <div className="absolute inset-y-0 right-0 pr-3 flex items-center pointer-events-none">
-                        <Percent className="h-4 w-4 text-gray-400" />
-                    </div>
-                )}
-            </div>
-            {errorKey && errors?.[errorKey] && ( // ✅ Optional chaining prevents crash if errors is undefined
-                <div className="text-xs text-red-600 mt-1">{errors[errorKey]}</div>
-            )}
-        </div>
-    );
-
-
-
-  const setIncidentAmount = (key, amount) => {
-    setParams((prev) => {
-      const opts = Array.isArray(prev.incidentalOptions) ? [...prev.incidentalOptions] : [];
-      const idx = opts.findIndex((o) => o.value === key);
-      const normalizedAmount = amount === null ? 0 : Number(amount);
-      if (idx >= 0) {
-        opts[idx] = { ...opts[idx], amount: normalizedAmount };
-      } else {
-        opts.push({ value: key, label: key, amount: normalizedAmount });
-      }
-      return { ...prev, incidentalOptions: opts };
-    });
-    setErrors(prev => ({ ...prev, [key]: '' }));
-  };
+  }
+
+  const RateInput = ({ 
+    value, 
+    onChange, 
+    label, 
+    isPercentage = false 
+  }: { 
+    value: number; 
+    onChange: (value: number) => void; 
+    label: string;
+    isPercentage?: boolean;
+  }) => (
+    <div>
+      <label className="block text-sm font-medium text-gray-700 mb-1">
+        {label}
+      </label>
+      <div className="relative mt-1">
+        {!isPercentage && (
+          <div className="absolute inset-y-0 left-0 pl-3 flex items-center pointer-events-none">
+            <span className="text-gray-500 sm:text-sm">₹</span>
+          </div>
+        )}
+        <Input
+          type="number"
+          value={value}
+          onChange={(e) => onChange(Number(e.target.value))}
+          className={isPercentage ? "pr-8" : "pl-7"}
+          min="0"
+        />
+        {isPercentage && (
+          <div className="absolute inset-y-0 right-0 pr-3 flex items-center pointer-events-none">
+            <Percent className="h-4 w-4 text-gray-400" />
+          </div>
+        )}
+      </div>
+    </div>
+  );
 
   const MultiplierInput = ({ 
     value, 
@@ -393,61 +312,6 @@
             />
           </CardContent>
         </Card>
-
-        {/* Incidental Charges Card */}
-        <Card>
-          <CardHeader>
-            <div className="flex items-center gap-2">
-              <AlertTriangle className="h-5 w-5 text-primary-500" />
-              <CardTitle>Incidental Charges</CardTitle>
-            </div>
-          </CardHeader>
-          <CardContent className="space-y-4">
-            {params.incidentalOptions?.map((opt) => (
-              <div key={opt.value} className="grid grid-cols-1 md:grid-cols-2 gap-2 items-center">
-                <div>
-                  <label className="block text-sm font-medium text-gray-700">{opt.label}</label>
-                  <div className="text-xs text-gray-500">Default: ₹{opt.amount?.toLocaleString('en-IN') || 0}</div>
-                </div>
-                <div className="flex items-center gap-2">
-                  <Input
-                    type="number"
-                    min="0"
-                    value={opt.amount}
-                    onChange={(e) => setIncidentAmount(opt.value, Number(e.target.value))}
-                    className="w-40"
-                  />
-                  {errors[opt.value] && <div className="text-xs text-red-600">{errors[opt.value]}</div>}
-                </div>
-              </div>
-            ))}
-          </CardContent>
-        </Card>
-
-        {/* Rigger & Helper Defaults */}
-        <Card>
-          <CardHeader>
-            <div className="flex items-center gap-2">
-              <AlertTriangle className="h-5 w-5 text-primary-500" />
-              <CardTitle>Rigger & Helper Charges</CardTitle>
-            </div>
-          </CardHeader>
-          <CardContent className="space-y-4">
-            <RateInput
-              label="Rigger Default Amount"
-              value={params.riggerAmount}
-              onChange={(value) => setParams(prev => ({ ...prev, riggerAmount: value }))}
-              errorKey={'riggerAmount'}
-            />
-            <RateInput
-              label="Helper Default Amount"
-              value={params.helperAmount}
-              onChange={(value) => setParams(prev => ({ ...prev, helperAmount: value }))}
-              errorKey={'helperAmount'}
-            />
-          </CardContent>
-        </Card>
-
       </div>
 
       <div className="flex justify-end pt-4 border-t border-gray-200">
@@ -471,4 +335,4 @@
       )}
     </div>
   );
-}+} 