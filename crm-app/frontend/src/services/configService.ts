--- conflicted
+++ resolved
@@ -21,11 +21,6 @@
 export interface ResourceRatesConfig {
   foodRatePerMonth: number;
   accommodationRatePerMonth: number;
-<<<<<<< HEAD
-  foodRate: number;
-  accommodationRate: number;
-=======
->>>>>>> 03f6f3e3
   transportRate: number;
   updatedAt?: string;
 }
@@ -56,14 +51,7 @@
     day: number;
     night: number;
   };
-<<<<<<< HEAD
-  // New fields for incidental and labour defaults
-  incidentalOptions?: Array<{ value: string; label: string; amount: number }>,
-  riggerAmount?: number;
-  helperAmount?: number;
-=======
-
->>>>>>> 03f6f3e3
+
   updatedAt?: string;
 }
 
