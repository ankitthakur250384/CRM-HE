--- conflicted
+++ resolved
@@ -348,20 +348,6 @@
 
       const equipmentData = await getEquipment();
       console.log('Fetched equipment data:', equipmentData);
-<<<<<<< HEAD
-      // Handle different possible response shapes (array or { success: false, message })
-      if (Array.isArray(equipmentData)) {
-        setAvailableEquipment(equipmentData);
-      } else if (equipmentData && equipmentData.success === false) {
-        console.warn('[QuotationCreation] Equipment fetch failed:', equipmentData.message);
-        showToast(equipmentData.message || 'Error fetching equipment', 'error');
-        setAvailableEquipment([]);
-      } else if (equipmentData && Array.isArray(equipmentData.data)) {
-        setAvailableEquipment(equipmentData.data);
-      } else {
-        setAvailableEquipment([]);
-      }
-=======
       console.log('🔧 Equipment baseRates check:', equipmentData?.map(eq => ({
         id: eq.id,
         name: eq.name,
@@ -369,28 +355,18 @@
         baseRateMonthly: eq.baseRateMonthly
       })));
       setAvailableEquipment(equipmentData);
->>>>>>> 03f6f3e3
 
       if (quotationId) {
-        let quotationToLoad = null;
-        // Prefer fetching the latest quotation from API by id when editing
-        try {
-          console.log('[QuotationCreation] Fetching existing quotation from API (edit):', quotationId);
-          const resp = await getQuotationById(quotationId);
-          if (resp && resp.success === false) {
-            console.warn('[QuotationCreation] Quotation fetch failed:', resp.message);
-            showToast(resp.message || 'Error loading quotation data', 'error');
-          } else {
-            quotationToLoad = resp;
+        let quotationToLoad = existingQuotation;
+        
+        if (!quotationToLoad) {
+          try {
+            console.log('[QuotationCreation] Fetching existing quotation from API:', quotationId);
+            quotationToLoad = await getQuotationById(quotationId);
+          } catch (err) {
+            console.error('[QuotationCreation] Error fetching quotation:', err);
+            showToast('Error loading quotation data', 'error');
           }
-        } catch (err) {
-          console.error('[QuotationCreation] Error fetching quotation:', err);
-          showToast('Error loading quotation data', 'error');
-        }
-        // If API didn't return a quotation and navigation state had one, use it as fallback
-        if (!quotationToLoad && existingQuotation) {
-          console.log('[QuotationCreation] Using quotation from navigation state as fallback');
-          quotationToLoad = existingQuotation;
         }
         
         if (quotationToLoad) {
@@ -402,54 +378,6 @@
           console.log('[QuotationCreation] Order type:', quotationToLoad.orderType);
           console.log('[QuotationCreation] Food resources:', quotationToLoad.foodResources);
           
-<<<<<<< HEAD
-          // If we have equipmentData, try to map the saved selectedEquipment id to the full equipment object
-          const matchedSelectedEquipment = (quotationToLoad.selectedEquipment?.id && Array.isArray(equipmentData))
-            ? equipmentData.find((eq: any) => eq.id === quotationToLoad.selectedEquipment.id)
-            : null;
-            
-          const updatedFormData = {
-            ...formData,
-            machineType: quotationToLoad.machineType || '',
-            // include dealId from loaded quotation so submit can use it when URL param is absent
-            dealId: quotationToLoad.dealId || formData.dealId || dealId,
-             // prefer the full equipment object from equipmentData so the dropdown can show it
-             selectedEquipment: matchedSelectedEquipment || quotationToLoad.selectedEquipment || formData.selectedEquipment,
-             selectedMachines: quotationToLoad.selectedMachines || [],
-             orderType: quotationToLoad.orderType || 'micro',
-             numberOfDays: quotationToLoad.numberOfDays || 0,
-             workingHours: quotationToLoad.workingHours || 8,
-             foodResources: quotationToLoad.foodResources || 0,
-             accomResources: quotationToLoad.accomResources || 0,
-             siteDistance: quotationToLoad.siteDistance || 0,
-             usage: quotationToLoad.usage || 'normal',
-             riskFactor: quotationToLoad.riskFactor || 'low',
-             extraCharge: quotationToLoad.extraCharge || 0,
-             incidentalCharges: quotationToLoad.incidentalCharges || [],
-             otherFactorsCharge: quotationToLoad.otherFactorsCharge || 0,
-             billing: quotationToLoad.billing || 'gst',
-             includeGst: quotationToLoad.includeGst !== undefined ? quotationToLoad.includeGst : true,
-             shift: quotationToLoad.shift || 'single',
-             dayNight: quotationToLoad.dayNight || 'day',
-             mobDemob: quotationToLoad.mobDemob || 0,
-             mobRelaxation: quotationToLoad.mobRelaxation || 0,
-             runningCostPerKm: quotationToLoad.runningCostPerKm || 0,
-             otherFactors: quotationToLoad.otherFactors || [],
-             dealType: quotationToLoad.dealType || DEAL_TYPES[0].value,
-             sundayWorking: quotationToLoad.sundayWorking || 'no',
-             version: quotationToLoad.version || 1,
-             status: quotationToLoad.status || 'draft',
-             customerName: quotationToLoad.customerName || (dealData?.customer?.name || ''),
-             customerContact: quotationToLoad.customerContact || {
-               name: dealData?.customer?.name || '',
-               email: dealData?.customer?.email || '',
-               phone: dealData?.customer?.phone || '',
-               company: dealData?.customer?.company || '',
-               address: dealData?.customer?.address || '',
-               designation: dealData?.customer?.designation || ''
-             }
-           };
-=======
           // Set loading flag to prevent auto-calculations from overriding loaded data
           setIsLoadingExistingData(true);
           
@@ -514,7 +442,6 @@
             foodAccomCost: Number(quotationToLoad.foodAccomCost) || 0,
             gstAmount: Number(quotationToLoad.gstAmount) || 0
           };
->>>>>>> 03f6f3e3
           
           console.log('[QuotationCreation] Form data populated with', Object.keys(updatedFormData).length, 'fields');
           console.log('[QuotationCreation] Updated form data preview:', {
@@ -664,8 +591,7 @@
           showToast('Quotation not found', 'warning');
         }
       } else {
-        // equipmentData may have been handled above; ensure availableEquipment is an array
-        if (!Array.isArray(availableEquipment)) setAvailableEquipment([]);
+        setAvailableEquipment(equipmentData);
       }
 
       console.log('Quotation config managed by centralized store');
@@ -777,10 +703,7 @@
     const hasMachines = formData.selectedMachines.length > 0;
     const effectiveBaseRate = selectedEquipmentBaseRate;
     
-    const hasDistance = (formData.siteDistance && formData.siteDistance > 0) || (formData.mobDemob && formData.mobDemob > 0);
-//
-//    // If there are no inputs to compute any costs (no days, no machines, no base rate, and no distance/manual mobDemob), skip
-    if ((!formData.numberOfDays || Number(formData.numberOfDays) === 0) && !hasMachines && !effectiveBaseRate && !hasDistance) {
+    if (!formData.numberOfDays || (!hasMachines && !effectiveBaseRate)) {
       console.log("❌ Calculation stopped - missing days or equipment", {
         numberOfDays: formData.numberOfDays,
         hasMachines,
@@ -898,14 +821,6 @@
 
     // Mobilization/Demobilization costs
     let mobDemobCost = 0;
-<<<<<<< HEAD
-    const transportRate = resourceRates?.transportRate; // restored for logging and potential use
-
-    if (formData.mobDemob > 0) {
-      mobDemobCost = formData.mobDemob;
-    } else if (formData.siteDistance > 0) {
-      const distance = formData.siteDistance || 0;
-=======
     
     console.log("🚚 MOB/DEMOB CALCULATION DEBUG:", {
       mobDemobManual: formData.mobDemob,
@@ -924,15 +839,11 @@
       mobDemobCost = formData.mobDemob;
       console.log("🚚 Using manual mob/demob cost:", mobDemobCost);
     } else if (formData.siteDistance > 0) {
->>>>>>> 03f6f3e3
       if (hasMachines) {
         console.log("🚚 Calculating mob/demob for machines...");
         mobDemobCost = formData.selectedMachines.reduce((total, machine) => {
+          const distance = formData.siteDistance || 0;
           const runningCostPerKm = machine.runningCostPerKm || 0;
-<<<<<<< HEAD
-          const machineCost = (distance * 2 * runningCostPerKm);
-          return total + (machineCost * machine.quantity);
-=======
           const machineCost = distance * 2 * runningCostPerKm; // Round trip cost only
           const totalForMachine = machineCost * machine.quantity;
           
@@ -946,29 +857,16 @@
           console.log(`    Total for ${machine.quantity} machine(s): ₹${totalForMachine}`);
           
           return total + totalForMachine;
->>>>>>> 03f6f3e3
         }, 0);
         console.log("🚚 Total mob/demob cost from machines:", mobDemobCost);
       } else {
-<<<<<<< HEAD
-        // Prefer runningCostPerKm from the selected equipment (if any) fetched from availableEquipment
-        let runningCostPerKm = formData.runningCostPerKm || 0;
-        if (formData.selectedEquipment?.id) {
-          const equipmentDetails = availableEquipment.find(eq => eq.id === formData.selectedEquipment.id);
-          if (equipmentDetails && equipmentDetails.runningCostPerKm !== undefined) {
-            runningCostPerKm = equipmentDetails.runningCostPerKm;
-          }
-        }
-        mobDemobCost = (distance * 2 * runningCostPerKm);
-=======
         console.log("🚚 No machines selected, using fallback calculation...");
         const distance = formData.siteDistance || 0;
         const runningCostPerKm = formData.runningCostPerKm || 0;
         mobDemobCost = distance * 2 * runningCostPerKm; // Round trip cost only
         console.log(`  Fallback calculation: ${distance} * 2 * ${runningCostPerKm} = ₹${mobDemobCost}`);
->>>>>>> 03f6f3e3
       }
-
+      
       if (formData.mobRelaxation > 0) {
         const beforeRelaxation = mobDemobCost;
         mobDemobCost = Math.max(0, mobDemobCost - formData.mobRelaxation);
@@ -988,45 +886,14 @@
         name: m.name, 
         quantity: m.quantity, 
         runningCostPerKm: m.runningCostPerKm 
-<<<<<<< HEAD
-      }))
-    });
-
-    // Risk & Usage adjustments from configuration
-    const baseForRiskCalc = workingCost;
-    let riskPercentage = 0;
-    let usagePercentage = 0;
-
-    // Get risk factor from configuration (prefer quotationConfig, fall back to additionalParams)
-    const riskFactorsConfig = quotationConfig?.riskFactors || additionalParams?.riskFactors;
-    if (riskFactorsConfig) {
-      if (formData.riskFactor === 'high') {
-        riskPercentage = riskFactorsConfig.high;
-      } else if (formData.riskFactor === 'medium') {
-        riskPercentage = riskFactorsConfig.medium;
-      } else {
-        riskPercentage = riskFactorsConfig.low;
-=======
       })),
       conditionChecks: {
         hasManualMobDemob: formData.mobDemob > 0,
         hasDistance: formData.siteDistance > 0,
         shouldCalculate: (formData.mobDemob === 0 && formData.siteDistance > 0)
->>>>>>> 03f6f3e3
       }
     });
 
-<<<<<<< HEAD
-    // Get usage factor from configuration (prefer quotationConfig, fall back to additionalParams)
-    const usageFactorsConfig = quotationConfig?.usageFactors || additionalParams?.usageFactors;
-    if (usageFactorsConfig) {
-      if (formData.usage === 'heavy') {
-        usagePercentage = usageFactorsConfig.heavy;
-      } else {
-        usagePercentage = usageFactorsConfig.normal;
-      }
-    }
-=======
     // Risk & Usage calculation based on Monthly Base Rate of Equipment(s)
     // Calculate total monthly base rate for all selected equipment
     // Always use the monthly base rate from availableEquipment to ensure accuracy
@@ -1047,7 +914,6 @@
       
       return total + (monthlyRate * machine.quantity);
     }, 0);
->>>>>>> 03f6f3e3
 
     // Get individual Risk and Usage factors from configuration
     const riskFactors = additionalParams?.riskFactors || { low: 0, medium: 10, high: 20 };
@@ -1077,16 +943,10 @@
       }))
     });
 
-<<<<<<< HEAD
-    const riskAdjustment = baseForRiskCalc * riskPercentage;
-    const usageLoadFactor = baseForRiskCalc * usagePercentage;
-    const riskandusagecost = riskAdjustment + usageLoadFactor;
-=======
     // Calculate Risk and Usage separately using individual factors
     const riskAdjustment = totalMonthlyBaseRate * (riskPercentage / 100);
     const usageLoadFactor = totalMonthlyBaseRate * (usagePercentage / 100);
     const riskUsageTotal = riskAdjustment + usageLoadFactor;
->>>>>>> 03f6f3e3
 
     // Additional charges
     const extraCharges = Number(formData.extraCharge) || 0;
@@ -1137,13 +997,8 @@
       otherFactorsTotal
     });
 
-<<<<<<< HEAD
-    // Calculate subtotal
-    const subtotal = workingCost + foodAccomCost + mobDemobCost + riskandusagecost + extraCharges + incidentalTotal + otherFactorsTotal;
-=======
     // Calculate subtotal using the combined Risk & Usage total
     const subtotal = workingCost + foodAccomCost + mobDemobCost + riskUsageTotal + extraCharges + incidentalTotal + otherFactorsTotal;
->>>>>>> 03f6f3e3
 
     // GST calculation
     const gstAmount = formData.includeGst ? subtotal * 0.18 : 0;
@@ -1155,17 +1010,14 @@
       workingCost,
       mobDemobCost,
       foodAccomCost,
-      riskandusagecost,
+      usageLoadFactor,
       extraCharges,
-<<<<<<< HEAD
-=======
       riskAdjustment,
       riskUsageTotal, // New combined Risk & Usage total
       totalMonthlyBaseRate, // For debugging/reference
       incidentalCost: incidentalTotal, // Add incidental cost to calculations
       otherFactorsCost: otherFactorsTotal,
       subtotal,
->>>>>>> 03f6f3e3
       gstAmount,
       totalAmount,
     };
@@ -1202,17 +1054,11 @@
     try {
       setIsSaving(true);
       
-<<<<<<< HEAD
-      // Ensure we have either a deal or lead ID
-      const effectiveDealId = dealId || (formData as any).dealId || '';
-      if (!effectiveDealId) {
-=======
       // Ensure we have either a deal or lead ID (for updates, deal should be loaded from quotation)
       const currentDealId = dealId || deal?.id;
       console.log('🔍 DEBUG: Submit validation - dealId:', dealId, 'deal?.id:', deal?.id, 'currentDealId:', currentDealId, 'quotationId:', quotationId);
       
       if (!currentDealId && !quotationId) {
->>>>>>> 03f6f3e3
         showToast('A deal must be selected to create a quotation', 'error');
         return;
       }
@@ -1244,14 +1090,9 @@
       }
 
       const quotationData = {
-<<<<<<< HEAD
-        ...formData,
-        dealId: effectiveDealId,
-=======
         ...formData,  // Use EXACT form data without overrides
         dealId: currentDealId,
         leadId: leadId,
->>>>>>> 03f6f3e3
         customerName: formData.customerName || deal?.customer?.name || '',
         customerContact: {
           name: formData.customerContact?.name || deal?.customer?.name || '',
@@ -1268,7 +1109,8 @@
         workingCost: calculations.workingCost,
         mobDemobCost: calculations.mobDemobCost,
         foodAccomCost: calculations.foodAccomCost,
-        riskandusagecost: calculations.riskandusagecost,
+        usageLoadFactor: calculations.usageLoadFactor,
+        riskAdjustment: calculations.riskAdjustment,
         gstAmount: calculations.gstAmount,
         createdBy: user?.id || '',
         updatedAt: new Date().toISOString(),
@@ -1444,15 +1286,6 @@
                       const days = e.target.value === '' ? 0 : Number(e.target.value);
                       
                       setFormData(prev => {
-<<<<<<< HEAD
-                        const orderTypeChanged = days > 0 && newOrderType !== prev.orderType;
-                        
-                        return {
-                          ...prev,
-                          numberOfDays: days,
-                          orderType: days > 0 ? newOrderType : prev.orderType,
-                          selectedMachines: orderTypeChanged ? prev.selectedMachines.map(machine => {
-=======
                         // Only auto-update order type if not loading existing data AND config is loaded
                         const shouldAutoUpdateOrderType = !isLoadingExistingData && days > 0 && quotationConfig?.orderTypeLimits;
                         const newOrderType = shouldAutoUpdateOrderType ? determineOrderType(days) : prev.orderType;
@@ -1470,7 +1303,6 @@
                         let updatedMachines = [...prev.selectedMachines];
                         if (orderTypeChanged) {
                           updatedMachines = prev.selectedMachines.map(machine => {
->>>>>>> 03f6f3e3
                             // Find the equipment in availableEquipment to get updated rates
                             const equipment = availableEquipment.find(eq => eq.id === machine.id);
                             if (equipment) {
@@ -1480,10 +1312,6 @@
                                 baseRates: getEquipmentBaseRates(equipment)
                               };
                             }
-<<<<<<< HEAD
-                            return machine;
-                          }) : prev.selectedMachines
-=======
                             return {
                               ...machine,
                               baseRate: machine.baseRates?.[newOrderType] || machine.baseRate
@@ -1496,7 +1324,6 @@
                           numberOfDays: days,
                           orderType: newOrderType,
                           selectedMachines: updatedMachines
->>>>>>> 03f6f3e3
                         };
                       });
                     }}
@@ -1590,58 +1417,10 @@
                     <>
                       <Select
                         label="Available Equipment"
-                        value={formData.selectedEquipment?.id || ''}
+                        value=""
                         onChange={(value: string) => {
                           const selected = availableEquipment.find(eq => eq.id === value);
                           if (selected) {
-<<<<<<< HEAD
-                             // Check if this machine is already selected
-                             const existingIndex = formData.selectedMachines.findIndex(m => m.id === selected.id);
-                             
-                             if (existingIndex >= 0) {
-                               // If already selected, increase quantity
-                               setFormData(prev => ({
-                                 ...prev,
-                                 // also set selectedEquipment for single-equipment flows
-                                 selectedEquipment: selected,
-                                 selectedMachines: prev.selectedMachines.map((m, i) => 
-                                   i === existingIndex ? { ...m, quantity: m.quantity + 1 } : m
-                                 )
-                               }));
-                             } else {
-                               // Add new machine to the list
-                               const baseRates = getEquipmentBaseRates(selected);
-                               const newMachine = {
-                                 id: selected.id,
-                                 machineType: formData.machineType,
-                                 equipmentId: selected.equipmentId,
-                                 name: selected.name,
-                                 baseRates: baseRates,
-                                 baseRate: getEquipmentBaseRate(selected, formData.orderType),
-                                 runningCostPerKm: selected.runningCostPerKm || 0,
-                                 quantity: 1
-                               };
-                               
-                               setFormData(prev => ({
-                                 ...prev,
-                                 // also set selectedEquipment so the dropdown reflects the selection
-                                 selectedEquipment: selected,
-                                 selectedMachines: [...prev.selectedMachines, newMachine]
-                               }));
-                             }
-                           }
-                         }}
-                         options={[
-                           { value: '', label: 'Select equipment to add...' },
-                           ...availableEquipment.map(eq => ({ 
-                             value: eq.id, 
-                             label: `${eq.name} - ${formatCurrency(getEquipmentBaseRate(eq, formData.orderType))}${getRateUnit(formData.orderType)}` 
-                           }))
-                         ]}
-                         className="text-gray-900 mb-3"
-                       />
-                      
-=======
                             // Check if this machine is already selected
                             const existingIndex = formData.selectedMachines.findIndex(m => m.id === selected.id);
                             
@@ -1691,7 +1470,6 @@
                         className="text-gray-900 mb-3"
                       />
 
->>>>>>> 03f6f3e3
                       {/* Selected machines list */}
                       {formData.selectedMachines.length > 0 && (
                         <div className="mt-4 space-y-3">
@@ -1798,7 +1576,7 @@
                                         }}
                                         className="w-full pl-6 pr-2 py-1 border border-gray-300 rounded text-sm focus:ring-1 focus:ring-blue-500 focus:border-blue-500"
                                         min="0"
-                                        step="1"
+                                        step="100"
                                         placeholder="0"
                                       />
                                     </div>
